# Byte-compiled / optimized / DLL files
__pycache__/
*.py[cod]
*$py.class

# C extensions
*.so

# Distribution / packaging
.Python
build/
develop-eggs/
dist/
downloads/
eggs/
.eggs/
lib/
lib64/
parts/
sdist/
var/
wheels/
pip-wheel-metadata/
share/python-wheels/
*.egg-info/
.installed.cfg
*.egg

# PyInstaller
#  Usually these files are written by a python script from a template
#  before PyInstaller builds the exe, so as to inject date/other infos into it.
*.manifest
*.spec

# Installer logs
pip-log.txt
pip-delete-this-directory.txt

# Unit test / coverage reports
htmlcov/
.tox/
.nox/
.coverage
.coverage.*
.vscode*
.cache
nosetests.xml
coverage.xml
*.cover
*.py,cover
.hypothesis/
.pytest_cache/

# Translations
*.mo
*.pot

# Sphinx documentation
docs/_build/
docs/source/api/
docs/source/*.md
docs/source/readme.rst

# PyBuilder
target/

# Jupyter Notebook
.ipynb_checkpoints

# IPython
profile_default/
ipython_config.py

# pyenv
.python-version

# PEP 582; used by e.g. github.com/David-OConnor/pyflow
__pypackages__/

# Celery stuff
celerybeat-schedule
celerybeat.pid

# SageMath parsed files
*.sage.py

# Environments
.env
.venv
env/
venv/
ENV/
env.bak/
venv.bak/

# mypy
.mypy_cache/
.dmypy.json
dmypy.json

# Pyre type checker
.pyre/

# PyCharm
.idea/

# Lightning logs
lightning_logs
*.gz
.DS_Store
.*_submit.py

# Ruff
.ruff_cache/


# status.json file
status.json
<<<<<<< HEAD
*.log
=======

# use the below name for your optimize dataset directory for examples
example_optimize_dataset
>>>>>>> 65ba5a75
<|MERGE_RESOLUTION|>--- conflicted
+++ resolved
@@ -85,6 +85,7 @@
 *.sage.py
 
 # Environments
+*.log
 .env
 .venv
 env/
@@ -116,10 +117,6 @@
 
 # status.json file
 status.json
-<<<<<<< HEAD
-*.log
-=======
 
 # use the below name for your optimize dataset directory for examples
-example_optimize_dataset
->>>>>>> 65ba5a75
+example_optimize_dataset