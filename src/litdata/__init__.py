# Copyright The Lightning AI team.
# Licensed under the Apache License, Version 2.0 (the "License");
# you may not use this file except in compliance with the License.
# You may obtain a copy of the License at
#
#     http://www.apache.org/licenses/LICENSE-2.0
#
# Unless required by applicable law or agreed to in writing, software
# distributed under the License is distributed on an "AS IS" BASIS,
# WITHOUT WARRANTIES OR CONDITIONS OF ANY KIND, either express or implied.
# See the License for the specific language governing permissions and
# limitations under the License.
from lightning_utilities.core.imports import RequirementCache

from litdata.__about__ import *  # noqa: F403
from litdata.processing.functions import map, merge_datasets, optimize, walk
from litdata.streaming.combined import CombinedStreamingDataset
from litdata.streaming.dataloader import StreamingDataLoader
from litdata.streaming.dataset import StreamingDataset
from litdata.streaming.item_loader import TokensLoader
<<<<<<< HEAD
from litdata.streaming.writer import write_parquet_index
=======
from litdata.utilities.breakpoint import breakpoint
>>>>>>> ee77852d
from litdata.utilities.train_test_split import train_test_split

__all__ = [
    "StreamingDataset",
    "CombinedStreamingDataset",
    "StreamingDataLoader",
    "TokensLoader",
    "map",
    "optimize",
    "walk",
    "train_test_split",
    "merge_datasets",
<<<<<<< HEAD
    "write_parquet_index",
=======
    "breakpoint",
>>>>>>> ee77852d
]
if RequirementCache("lightning_sdk"):
    from lightning_sdk import Machine  # noqa: F401

    __all__ + ["Machine"]<|MERGE_RESOLUTION|>--- conflicted
+++ resolved
@@ -18,11 +18,8 @@
 from litdata.streaming.dataloader import StreamingDataLoader
 from litdata.streaming.dataset import StreamingDataset
 from litdata.streaming.item_loader import TokensLoader
-<<<<<<< HEAD
 from litdata.streaming.writer import write_parquet_index
-=======
 from litdata.utilities.breakpoint import breakpoint
->>>>>>> ee77852d
 from litdata.utilities.train_test_split import train_test_split
 
 __all__ = [
@@ -35,11 +32,8 @@
     "walk",
     "train_test_split",
     "merge_datasets",
-<<<<<<< HEAD
     "write_parquet_index",
-=======
     "breakpoint",
->>>>>>> ee77852d
 ]
 if RequirementCache("lightning_sdk"):
     from lightning_sdk import Machine  # noqa: F401
