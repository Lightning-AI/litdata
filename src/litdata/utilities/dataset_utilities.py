--- conflicted
+++ resolved
@@ -64,11 +64,8 @@
             downloader = get_downloader(input_dir.url, input_dir.path, [], storage_options)
             downloader.download_file(os.path.join(input_dir.url, _INDEX_FILENAME), cache_index_filepath)
 
-<<<<<<< HEAD
+
     time.sleep(0.5)  # Give some time for the file to be created
-=======
-    time.sleep(0.5)  # Give some time for the file to be available
->>>>>>> cb3fc817
 
     if not os.path.exists(input_dir.path):
         raise FileNotFoundError(f"The provided dataset path `{input_dir.path}` does not exist.")
