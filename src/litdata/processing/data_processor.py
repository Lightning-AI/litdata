# Copyright The Lightning AI team.
# Licensed under the Apache License, Version 2.0 (the "License");
# you may not use this file except in compliance with the License.
# You may obtain a copy of the License at
#
#     http://www.apache.org/licenses/LICENSE-2.0
#
# Unless required by applicable law or agreed to in writing, software
# distributed under the License is distributed on an "AS IS" BASIS,
# WITHOUT WARRANTIES OR CONDITIONS OF ANY KIND, either express or implied.
# See the License for the specific language governing permissions and
# limitations under the License.

import concurrent
import json
import logging
import multiprocessing
import os
import random
import shutil
import signal
import sys
import tempfile
import traceback
from abc import abstractmethod
from contextlib import suppress
from dataclasses import dataclass
from multiprocessing import Process, Queue
from pathlib import Path
from queue import Empty
from time import sleep, time
from typing import Any, Dict, List, Optional, Tuple, TypeVar, Union
from urllib import parse

import boto3
import botocore
import numpy as np
import torch

from litdata.constants import (
    _DEFAULT_FAST_DEV_RUN_ITEMS,
    _ENABLE_STATUS,
    _INDEX_FILENAME,
    _IS_IN_STUDIO,
    _TQDM_AVAILABLE,
)
from litdata.processing.readers import BaseReader, StreamingDataLoaderReader
from litdata.processing.utilities import _create_dataset, download_directory_from_S3, remove_uuid_from_filename
from litdata.streaming import Cache
from litdata.streaming.cache import Dir
from litdata.streaming.client import S3Client
from litdata.streaming.dataloader import StreamingDataLoader
from litdata.streaming.item_loader import BaseItemLoader
from litdata.streaming.resolver import _resolve_dir
from litdata.utilities._pytree import tree_flatten, tree_unflatten, treespec_loads
from litdata.utilities.broadcast import broadcast_object
from litdata.utilities.dataset_utilities import load_index_file
from litdata.utilities.encryption import Encryption
from litdata.utilities.packing import _pack_greedily

logger = logging.Logger(__name__)


def _get_num_nodes() -> int:
    """Returns the number of nodes."""
    return int(os.getenv("DATA_OPTIMIZER_NUM_NODES", 1))


def _get_node_rank() -> int:
    """Returns the current node rank of the instance."""
    return int(os.getenv("DATA_OPTIMIZER_NODE_RANK", 0))


def _get_fast_dev_run() -> int:
    """Returns whether fast dev mode is enabled."""
    return bool(int(os.getenv("DATA_OPTIMIZER_FAST_DEV_RUN", 1)))


def _get_default_cache() -> str:
    return "/cache" if _IS_IN_STUDIO else tempfile.gettempdir()


def _get_cache_dir(name: Optional[str] = None) -> str:
    """Returns the cache directory used by the Cache to store the chunks."""
    cache_dir = os.getenv("DATA_OPTIMIZER_CACHE_FOLDER", f"{_get_default_cache()}/chunks")
    if name is None:
        return cache_dir
    return os.path.join(cache_dir, name.lstrip("/"))


def _get_cache_data_dir(name: Optional[str] = None) -> str:
    """Returns the cache data directory used by the DataProcessor workers to download the files."""
    cache_dir = os.getenv("DATA_OPTIMIZER_DATA_CACHE_FOLDER", f"{_get_default_cache()}/data")
    if name is None:
        return os.path.join(cache_dir)
    return os.path.join(cache_dir, name.lstrip("/"))


def _wait_for_file_to_exist(s3: S3Client, obj: parse.ParseResult, sleep_time: int = 2) -> Any:
    """This function check."""
    while True:
        try:
            return s3.client.head_object(Bucket=obj.netloc, Key=obj.path.lstrip("/"))
        except botocore.exceptions.ClientError as e:
            if "the HeadObject operation: Not Found" in str(e):
                sleep(sleep_time)
            else:
                raise e


def _wait_for_disk_usage_higher_than_threshold(input_dir: str, threshold_in_gb: int = 25, sleep_time: int = 3) -> None:
    usage = shutil.disk_usage(input_dir)

    while (usage.free / 1000 / 1000 / 1000) <= threshold_in_gb:
        sleep(sleep_time)
        usage = shutil.disk_usage(input_dir)

    return


def _download_data_target(input_dir: Dir, cache_dir: str, queue_in: Queue, queue_out: Queue) -> None:
    """This function is used to download data from a remote directory to a cache directory to optimise reading."""
    s3 = S3Client()

    while True:
        # 2. Fetch from the queue
        r: Optional[Tuple[int, List[str]]] = queue_in.get()

        # 3. Terminate the process if we received a termination signal
        if r is None:
            queue_out.put(None)
            return

        # 4. Unpack
        index, paths = r

        # 5. Check whether all the files are already downloaded
        if input_dir.path and all(
            os.path.exists(p.replace(input_dir.path, cache_dir) if input_dir else p) for p in paths
        ):
            queue_out.put(index)
            continue

        if input_dir.url is not None or input_dir.path is not None:
            if input_dir.url:
                # 6. Wait for the removers to catch up when we are downloading data.
                _wait_for_disk_usage_higher_than_threshold("/", 25)

            # 7. Download all the required paths to unblock the current index
            for path in paths:
                if input_dir.path:
                    local_path = path.replace(input_dir.path, cache_dir)

                if input_dir.url and input_dir.path:
                    path = path.replace(input_dir.path, input_dir.url)

                obj = parse.urlparse(path)

                if obj.scheme == "s3":
                    dirpath = os.path.dirname(local_path)

                    os.makedirs(dirpath, exist_ok=True)

                    with open(local_path, "wb") as f:
                        s3.client.download_fileobj(obj.netloc, obj.path.lstrip("/"), f)

                elif os.path.isfile(path):
                    if not path.startswith("/teamspace/studios/this_studio"):
                        os.makedirs(os.path.dirname(local_path), exist_ok=True)
                        shutil.copyfile(path, local_path)
                else:
                    raise ValueError(f"The provided {input_dir.url} isn't supported.")

        # 7. Inform the worker the current files are available
        queue_out.put(index)


def _remove_target(input_dir: Dir, cache_dir: str, queue_in: Queue) -> None:
    """This function is used to delete files from the cache directory to minimise disk space."""
    while True:
        # 1. Collect paths
        paths = queue_in.get()

        # 2. Terminate the process if we received a termination signal
        if paths is None:
            return

        # 3. Iterate through the paths and delete them sequentially.
        for path in paths:
            if input_dir:
                if not path.startswith(cache_dir) and input_dir.path is not None:
                    path = path.replace(input_dir.path, cache_dir)

                if os.path.exists(path):
                    os.remove(path)

            elif os.path.exists(path) and "s3_connections" not in path:
                os.remove(path)


def _upload_fn(upload_queue: Queue, remove_queue: Queue, cache_dir: str, output_dir: Dir) -> None:
    """This function is used to upload optimised chunks from a local to remote dataset directory."""
    obj = parse.urlparse(output_dir.url if output_dir.url else output_dir.path)

    if obj.scheme == "s3":
        s3 = S3Client()

    while True:
        data: Optional[Union[str, Tuple[str, str]]] = upload_queue.get()

        tmpdir = None

        if isinstance(data, str) or data is None:
            local_filepath = data
        else:
            tmpdir, local_filepath = data

        # Terminate the process if we received a termination signal
        if local_filepath is None:
            return

        # Upload the file to the target cloud storage
        if not local_filepath.startswith(cache_dir):
            local_filepath = os.path.join(cache_dir, local_filepath)

        if obj.scheme == "s3":
            try:
                output_filepath = str(obj.path).lstrip("/")

                if local_filepath.__contains__(".checkpoints"):
                    output_filepath = os.path.join(output_filepath, ".checkpoints")
                if tmpdir is None:
                    output_filepath = os.path.join(output_filepath, os.path.basename(local_filepath))
                else:
                    output_filepath = os.path.join(output_filepath, local_filepath.replace(tmpdir, "")[1:])

                output_filepath = remove_uuid_from_filename(output_filepath)  # remove unique id from checkpoints

                s3.client.upload_file(
                    local_filepath,
                    obj.netloc,
                    output_filepath,
                )
            except Exception as e:
                print(e)

        elif output_dir.path:
            output_filepath = output_dir.path

            if local_filepath.__contains__(".checkpoints"):
                output_filepath = os.path.join(output_filepath, ".checkpoints")

            if tmpdir is None:
                output_filepath = os.path.join(output_filepath, os.path.basename(local_filepath))
            else:
                output_filepath = os.path.join(output_filepath, local_filepath.replace(tmpdir, "")[1:])

            output_filepath = remove_uuid_from_filename(output_filepath)  # remove unique id from checkpoints

            os.makedirs(os.path.dirname(output_filepath), exist_ok=True)
            shutil.copy(local_filepath, output_filepath)
        else:
            raise ValueError(f"The provided {output_dir.path} isn't supported.")

        # Inform the remover to delete the file
        if remove_queue and os.path.exists(local_filepath):
            remove_queue.put([local_filepath])


def _map_items_to_workers_sequentially(num_workers: int, user_items: List[Any]) -> List[List[Any]]:
    num_nodes = _get_num_nodes()
    world_size = num_nodes * num_workers
    num_items_per_worker = len(user_items) // world_size

    num_items_per_worker: List[int] = [num_items_per_worker for _ in range(world_size)]
    reminder = len(user_items) % world_size

    for worker_idx in range(len(num_items_per_worker) - 1, -1, -1):
        if reminder == 0:
            break
        num_items_per_worker[worker_idx] += 1
        reminder -= 1

    num_items_cumsum_per_worker = np.cumsum([0] + num_items_per_worker)

    out = []
    node_rank = _get_node_rank()
    worker_idx_start = node_rank * num_workers
    worker_idx_end = (node_rank + 1) * num_workers

    for worker_idx in range(world_size):
        if worker_idx_start <= worker_idx and worker_idx < worker_idx_end:
            start = num_items_cumsum_per_worker[worker_idx]
            end = num_items_cumsum_per_worker[worker_idx + 1]
            out.append(user_items[start:end])

    if len(out) != num_workers:
        raise RuntimeError("The items didn't haven't been assigned properly. Please, open an issue on Github.")

    return out


def _map_items_to_workers_weighted(
    num_workers: int,
    user_items: List[Any],
    weights: Optional[List[int]] = None,
    file_size: bool = True,
) -> List[List[Any]]:
    # Associate the items to the workers based on number of nodes and node rank.
    weights = [1] * len(user_items) if weights is None else weights
    num_nodes = _get_num_nodes()
    node_rank = _get_node_rank()
    world_size = num_nodes * num_workers

    worker_items, worker_weights = _pack_greedily(items=user_items, weights=weights, num_bins=world_size)
    worker_ids_this_node = range(node_rank * num_workers, (node_rank + 1) * num_workers)

    for worker_id, size in worker_weights.items():
        if worker_id not in worker_ids_this_node:
            continue

        if file_size:
            print(f"Worker {worker_id} gets {size / 1e6:.1f} MB ({len(worker_items[worker_id])} files)")
        else:
            print(f"Worker {worker_id} gets ({len(worker_items[worker_id])}) items for a total weight of {size}.")

    return [np.random.permutation(worker_items[worker_id]).tolist() for worker_id in worker_ids_this_node]


def _get_num_bytes(item: Any, base_path: str) -> int:
    flattened_item, _ = tree_flatten(item)

    num_bytes = 0
    for element in flattened_item:
        if isinstance(element, str):
            element = Path(element).resolve()
            if not element.exists():
                continue
            file_bytes = os.path.getsize(element)
            if file_bytes == 0:
                raise RuntimeError(f"The file {element} has 0 bytes!")
            num_bytes += file_bytes
    return num_bytes


def _get_item_filesizes(items: List[Any], base_path: str = "") -> List[int]:
    """Computes the total size in bytes of all file paths for every datastructure in the given list."""
    item_sizes = []

    cpu_count = os.cpu_count() or 1

    # Parallelize to accelerate retrieving the number of file bytes to read for each item
    with concurrent.futures.ThreadPoolExecutor(max_workers=cpu_count * 2 if cpu_count > 4 else cpu_count) as executor:
        futures = [executor.submit(_get_num_bytes, item, base_path) for item in items]
        for future in futures:
            item_sizes.append(future.result())
    return item_sizes


def _to_path(element: str) -> str:
    return element if _IS_IN_STUDIO and element.startswith("/teamspace") else str(Path(element).resolve())


def _is_path(input_dir: Optional[str], element: Any) -> bool:
    if not isinstance(element, str):
        return False

    if _IS_IN_STUDIO and input_dir is not None:
        if element.startswith(input_dir):
            return True

        element = str(Path(element).absolute())
        if element.startswith(input_dir):
            # check whether the element has an extension.
            if os.path.splitext(element)[1]:
                return True
            return os.path.isfile(element)

    return os.path.isfile(element)


class BaseWorker:
    def __init__(
        self,
        worker_index: int,
        num_workers: int,
        node_rank: int,
        data_recipe: "DataRecipe",
        input_dir: Dir,
        output_dir: Dir,
        items: List[Any],
        progress_queue: Queue,
        error_queue: Queue,
        stop_queue: Queue,
        num_downloaders: int,
        num_uploaders: int,
        remove: bool,
        reader: Optional[BaseReader] = None,
        writer_starting_chunk_index: int = 0,
        use_checkpoint: bool = False,
        checkpoint_chunks_info: Optional[List[Dict[str, Any]]] = None,
        checkpoint_next_index: Optional[int] = None,
        item_loader: Optional[BaseItemLoader] = None,
    ) -> None:
        """The BaseWorker is responsible to process the user data."""
        self.worker_index = worker_index
        self.num_workers = num_workers
        self.node_rank = node_rank
        self.data_recipe = data_recipe
        self.input_dir = input_dir
        self.output_dir = output_dir
        self.items = items
        self.num_items = len(self.items)
        self.num_downloaders = num_downloaders
        self.num_uploaders = num_uploaders
        self.remove = remove
        self.reader = reader
        self.paths: List[List[str]] = []
        self.remover: Optional[Process] = None
        self.downloaders: List[Process] = []
        self.uploaders: List[Process] = []
        self.to_download_queues: List[Queue] = []
        self.to_upload_queues: List[Queue] = []
        self.stop_queue = stop_queue
        self.ready_to_process_queue: Queue = Queue()
        self.remove_queue: Queue = Queue()
        self.progress_queue: Queue = progress_queue
        self.error_queue: Queue = error_queue
        self.item_loader = item_loader
        self._counter = 0
        self._last_time = time()
        self._index_counter = 0
        self.writer_starting_chunk_index: int = writer_starting_chunk_index
        self.use_checkpoint: bool = use_checkpoint
        self.checkpoint_chunks_info: Optional[List[Dict[str, Any]]] = checkpoint_chunks_info
        self.checkpoint_next_index: Optional[int] = checkpoint_next_index

    def run(self) -> None:
        try:
            self._setup()
            self._loop()
        except Exception:
            traceback_format = traceback.format_exc()
            self.error_queue.put(traceback_format)
        print(f"Worker {str(_get_node_rank() * self.num_workers + self.worker_index)} is done.")

    def _setup(self) -> None:
        self._set_environ_variables()
        self._create_cache()
        self._collect_paths()
        self._start_downloaders()
        self._start_uploaders()
        self._start_remover()

    def _loop(self) -> None:
        num_downloader_finished = 0

        while True:
            index = self.ready_to_process_queue.get()

            if index is None:
                num_downloader_finished += 1
                if num_downloader_finished == self.num_downloaders:
                    print(f"Worker {str(_get_node_rank() * self.num_workers + self.worker_index)} is terminating.")

                    if isinstance(self.data_recipe, DataChunkRecipe):
                        self._handle_data_chunk_recipe_end()

                    if self.output_dir.url if self.output_dir.url else self.output_dir.path:
                        # Inform the uploaders they are doing working
                        for i in range(self.num_uploaders):
                            self.to_upload_queues[i].put(None)

                        # Wait for them all to be finished
                        for uploader in self.uploaders:
                            uploader.join()

                    if self.remove:
                        assert self.remover
                        self.remove_queue.put(None)
                        self.remover.join()

                    if self.progress_queue:
                        self.progress_queue.put((self.worker_index, self._counter))
                    return
                continue

            if isinstance(self.data_recipe, DataChunkRecipe):
                self._handle_data_chunk_recipe(index)
            else:
                self._handle_data_transform_recipe(index)

            self._counter += 1

            # Don't send the last progress update, so the main thread awaits for the uploader and remover
            if self.progress_queue and (time() - self._last_time) > 1 and self._counter < (self.num_items - 2):
                self.progress_queue.put((self.worker_index, self._counter))
                self._last_time = time()

            if self.remove and self.input_dir.path is not None and self.reader is None:
                self.remove_queue.put(self.paths[index])

            try:
                self.stop_queue.get(timeout=0.0001)
                return
            except Empty:
                pass

    def _set_environ_variables(self) -> None:
        # set the optimizer global rank and world_size
        os.environ["DATA_OPTIMIZER_GLOBAL_RANK"] = str(_get_node_rank() * self.num_workers + self.worker_index)
        os.environ["DATA_OPTIMIZER_NUM_WORKERS"] = str(self.num_workers)

    def _create_cache(self) -> None:
        self.cache_data_dir = _get_cache_data_dir()
        self.cache_chunks_dir = _get_cache_dir()

        if isinstance(self.data_recipe, DataTransformRecipe):
            return

        self.cache = Cache(
            self.cache_chunks_dir,
            chunk_bytes=self.data_recipe.chunk_bytes,
            chunk_size=self.data_recipe.chunk_size,
            compression=self.data_recipe.compression,
            encryption=self.data_recipe.encryption,
            writer_chunk_index=self.writer_starting_chunk_index,
            item_loader=self.item_loader,
        )
        self.cache._reader._rank = _get_node_rank() * self.num_workers + self.worker_index

        # return
        if self.use_checkpoint and all(
            [
                self.checkpoint_chunks_info is not None,
                self.checkpoint_next_index is not None,
            ]
        ):
            assert isinstance(self.checkpoint_next_index, int)
            assert isinstance(self.checkpoint_chunks_info, list)

            self.cache._writer._chunks_info = self.checkpoint_chunks_info
            self.cache._writer._chunk_index += self.checkpoint_next_index

    def _try_upload(self, data: Optional[Union[str, Tuple[str, str]]]) -> None:
        if not data or (self.output_dir.url if self.output_dir.url else self.output_dir.path) is None:
            return

        if isinstance(data, str):
            assert os.path.exists(data), data
        else:
            assert os.path.exists(data[-1]), data

        self.to_upload_queues[self._counter % self.num_uploaders].put(data)

    def _collect_paths(self) -> None:
        if self.input_dir.path is None or self.reader is not None:
            for index in range(len(self.items)):
                self.ready_to_process_queue.put(index)
            for _ in range(self.num_downloaders):
                self.ready_to_process_queue.put(None)
            return

        items = []
        for item in self.items:
            flattened_item, spec = tree_flatten(item)

            # For speed reasons, we assume starting with `self.input_dir` is enough to be a real file.
            # Other alternative would be too slow.
            # TODO: Try using dictionary for higher accurary.
            indexed_paths = {
                index: _to_path(element)
                for index, element in enumerate(flattened_item)
                if _is_path(self.input_dir.path, element)
            }

            if len(indexed_paths) == 0:
                raise ValueError(
                    f"The provided item {item} didn't contain any filepaths. The input_dir is {self.input_dir.path}."
                )

            paths = []
            for index, path in indexed_paths.items():
                paths.append(path)
                if self.input_dir and not self.input_dir.path.startswith("/teamspace/studios/this_studio"):
                    path = path.replace(self.input_dir.path, self.cache_data_dir)
                flattened_item[index] = path

            self.paths.append(paths)

            items.append(tree_unflatten(flattened_item, spec))

        self.items = items

    def _start_downloaders(self) -> None:
        if self.input_dir.path is None or self.reader is not None:
            return

        for _ in range(self.num_downloaders):
            to_download_queue: Queue = Queue()
            p = Process(
                target=_download_data_target,
                args=(
                    self.input_dir,
                    self.cache_data_dir,
                    to_download_queue,
                    self.ready_to_process_queue,
                ),
            )
            p.start()
            self.downloaders.append(p)
            self.to_download_queues.append(to_download_queue)

        for index, paths in enumerate(self.paths):
            self.to_download_queues[index % self.num_downloaders].put((index, paths))

        for downloader_index in range(self.num_downloaders):
            self.to_download_queues[downloader_index].put(None)

    def _start_remover(self) -> None:
        if not self.remove:
            return

        self.remover = Process(
            target=_remove_target,
            args=(
                self.input_dir,
                self.cache_data_dir,
                self.remove_queue,
            ),
        )
        self.remover.start()

    def _start_uploaders(self) -> None:
        if self.output_dir.path is None and self.output_dir.url is None:
            return

        for _ in range(self.num_uploaders):
            to_upload_queue: Queue = Queue()
            p = Process(
                target=_upload_fn,
                args=(
                    to_upload_queue,
                    self.remove_queue,
                    self.cache_chunks_dir,
                    self.output_dir,
                ),
            )
            p.start()
            self.uploaders.append(p)
            self.to_upload_queues.append(to_upload_queue)

    def _handle_data_chunk_recipe(self, index: int) -> None:
        try:
            current_item = self.items[index] if self.reader is None else self.reader.read(self.items[index])
            item_data_or_generator = self.data_recipe.prepare_item(current_item)
            if self.data_recipe.is_generator:
                for item_data in item_data_or_generator:
                    if item_data is not None:
                        chunk_filepath = self.cache._add_item(self._index_counter, item_data)
                        self._try_upload(chunk_filepath)
                        self._index_counter += 1
            elif item_data_or_generator is not None:
                chunk_filepath = self.cache._add_item(self._index_counter, item_data_or_generator)
                self._try_upload(chunk_filepath)
                self._index_counter += 1
                if self.use_checkpoint:
                    checkpoint_filepath = self.cache.save_checkpoint()
                    self._try_upload(checkpoint_filepath)
        except Exception as e:
            raise RuntimeError(f"Failed processing {self.items[index]=}; {index=}") from e

    def _handle_data_chunk_recipe_end(self) -> None:
        chunks_filepaths = self.cache.done()

        if chunks_filepaths and len(self.to_upload_queues):
            for i, chunk_filepath in enumerate(chunks_filepaths):
                if isinstance(chunk_filepath, str) and os.path.exists(chunk_filepath):
                    self.to_upload_queues[i % self.num_uploaders].put(chunk_filepath)

        if self.use_checkpoint and not self.data_recipe.is_generator:
            checkpoint_filepath = self.cache.save_checkpoint()
            self._try_upload(checkpoint_filepath)

    def _handle_data_transform_recipe(self, index: int) -> None:
        # Don't use a context manager to avoid deleting files that are being uploaded.
        output_dir = tempfile.mkdtemp()
        item = self.items[index] if self.reader is None else self.reader.read(self.items[index])
        item_data = self.data_recipe.prepare_item(item, str(output_dir), len(self.items) - 1 == index)
        if item_data is not None:
            raise ValueError(
                "When using a `DataTransformRecipe`, the `prepare_item` shouldn't return anything."
                " Simply store your files under the output_dir."
            )
        filepaths = []
        for directory, _, filenames in os.walk(output_dir):
            for filename in filenames:
                filepaths.append(os.path.join(directory, filename))

        for filepath in filepaths:
            self._try_upload((output_dir, filepath))


class DataWorkerProcess(BaseWorker, Process):
    def __init__(self, *args: Any, **kwargs: Any) -> None:
        """The DataWorkerProcess is responsible to process the user data inside processes."""
        BaseWorker.__init__(self, *args, **kwargs)
        Process.__init__(self)


@dataclass
class _Result:
    size: Optional[int] = None
    num_bytes: Optional[str] = None
    data_format: Optional[str] = None
    compression: Optional[str] = None
    encryption: Optional[Encryption] = None
    num_chunks: Optional[int] = None
    num_bytes_per_chunk: Optional[List[int]] = None


T = TypeVar("T")


class DataRecipe:
    @abstractmethod
    def prepare_structure(self, input_dir: Optional[str]) -> List[T]:
        pass

    @abstractmethod
    def prepare_item(self, *args: Any, **kwargs: Any) -> Any:
        pass

    def __init__(self) -> None:
        self._name: Optional[str] = None

    def _done(self, size: int, delete_cached_files: bool, output_dir: Dir) -> _Result:
        return _Result(size=size)


class DataChunkRecipe(DataRecipe):
    def __init__(
        self,
        chunk_size: Optional[int] = None,
        chunk_bytes: Optional[Union[int, str]] = None,
        compression: Optional[str] = None,
        encryption: Optional[Encryption] = None,
    ):
        super().__init__()
        if chunk_size is not None and chunk_bytes is not None:
            raise ValueError("Either one of the `chunk_size` or the `chunk_bytes` need to be provided.")

        self.chunk_size = chunk_size
        self.chunk_bytes = 1 << 26 if chunk_size is None and chunk_bytes is None else chunk_bytes
        self.compression = compression
        self.encryption = encryption

    @abstractmethod
    def prepare_structure(self, input_dir: Optional[str]) -> List[T]:
        """Return the structure of your data.

        Each element should contain at least a filepath.

        """

    @abstractmethod
    def prepare_item(self, item_metadata: T) -> Any:
        """The return of this `prepare_item` method is persisted in chunked binary files."""

    def _done(self, size: int, delete_cached_files: bool, output_dir: Dir) -> _Result:
        num_nodes = _get_num_nodes()
        cache_dir = _get_cache_dir()

        chunks = [file for file in os.listdir(cache_dir) if file.endswith(".bin")]
        if chunks and delete_cached_files and output_dir.path is not None:
            raise RuntimeError(f"All the chunks should have been deleted. Found {chunks}")

        merge_cache = Cache(cache_dir, chunk_bytes=1)
        node_rank = _get_node_rank()
        merge_cache._merge_no_wait(node_rank if num_nodes > 1 else None, getattr(self, "existing_index", None))

        self._upload_index(output_dir, cache_dir, num_nodes, node_rank)

        if num_nodes == node_rank + 1:
            config = load_index_file(cache_dir)

            size = sum([c["dim"] if c["dim"] is not None else c["chunk_size"] for c in config["chunks"]])
            num_bytes = sum([c["chunk_bytes"] for c in config["chunks"]])
            if config["config"] is not None:
                data_format = tree_unflatten(
                    config["config"]["data_format"], treespec_loads(config["config"]["data_spec"])
                )
            else:
                data_format = None
            num_chunks = len(config["chunks"])

            # The platform can't store more than 1024 entries.
            # Note: This isn't really used right now, so it is fine to skip if too big.
            num_bytes_per_chunk = [c["chunk_size"] for c in config["chunks"]] if num_chunks < 1024 else []
            return _Result(
                size=size,
                num_bytes=num_bytes,
                data_format=data_format,
                compression=config["config"]["compression"] if config["config"] else None,
                num_chunks=len(config["chunks"]),
                num_bytes_per_chunk=num_bytes_per_chunk,
            )
        return _Result(
            size=size,
        )

    def _upload_index(self, output_dir: Dir, cache_dir: str, num_nodes: int, node_rank: Optional[int]) -> None:
        """This method upload the index file to the remote cloud directory."""
        if output_dir.path is None and output_dir.url is None:
            return

        obj = parse.urlparse(output_dir.url if output_dir.url else output_dir.path)
        if num_nodes > 1:
            local_filepath = os.path.join(cache_dir, f"{node_rank}-{_INDEX_FILENAME}")
        else:
            local_filepath = os.path.join(cache_dir, _INDEX_FILENAME)

        if obj.scheme == "s3":
            s3 = S3Client()
            s3.client.upload_file(
                local_filepath, obj.netloc, os.path.join(str(obj.path).lstrip("/"), os.path.basename(local_filepath))
            )
        elif output_dir.path and os.path.isdir(output_dir.path):
            shutil.copyfile(local_filepath, os.path.join(output_dir.path, os.path.basename(local_filepath)))

        if num_nodes == 1 or node_rank is None:
            return

        # Merge the index files generated by each node.
        # Note: When using the Data Optimizer, they should be a single process on each node executing this section
        # So no risk to get race conditon.
        if num_nodes == node_rank + 1:
            # Get the index file locally
            for node_rank in range(num_nodes - 1):
                output_dir_path = output_dir.url if output_dir.url else output_dir.path
                assert output_dir_path
                remote_filepath = os.path.join(output_dir_path, f"{node_rank}-{_INDEX_FILENAME}")
                node_index_filepath = os.path.join(cache_dir, os.path.basename(remote_filepath))
                if obj.scheme == "s3":
                    obj = parse.urlparse(remote_filepath)
                    _wait_for_file_to_exist(s3, obj)
                    with open(node_index_filepath, "wb") as f:
                        s3.client.download_fileobj(obj.netloc, obj.path.lstrip("/"), f)
                elif output_dir.path and os.path.isdir(output_dir.path):
                    shutil.copyfile(remote_filepath, node_index_filepath)

            merge_cache = Cache(cache_dir, chunk_bytes=1)
            merge_cache._merge_no_wait()
            self._upload_index(output_dir, cache_dir, 1, None)


class DataTransformRecipe(DataRecipe):
    @abstractmethod
    def prepare_structure(self, input_dir: Optional[str]) -> List[T]:
        """Return the structure of your data.

        Each element should contain at least a filepath.

        """

    @abstractmethod
    def prepare_item(self, item_metadata: T, output_dir: str, is_last: bool) -> None:
        """Use your item metadata to process your files and save the file outputs into `output_dir`."""


class DataProcessor:
    def __init__(
        self,
        input_dir: Union[str, Dir],
        output_dir: Optional[Union[str, Dir]] = None,
        num_workers: Optional[int] = None,
        num_downloaders: Optional[int] = None,
        num_uploaders: Optional[int] = None,
        delete_cached_files: bool = True,
        fast_dev_run: Optional[Union[bool, int]] = None,
        random_seed: Optional[int] = 42,
        reorder_files: bool = True,
        weights: Optional[List[int]] = None,
        reader: Optional[BaseReader] = None,
        state_dict: Optional[Dict[int, int]] = None,
        use_checkpoint: bool = False,
<<<<<<< HEAD
        item_loader: Optional[BaseItemLoader] = None,
=======
        start_method: Optional[str] = None,
>>>>>>> 44ef1afc
    ):
        """The `DatasetOptimiser` provides an efficient way to process data across multiple machine into chunks to make
        training faster.

        Arguments:
            input_dir: The path to where the input data are stored.
            output_dir: The path to where the output data are stored.
            num_workers: The number of worker threads to use.
            num_downloaders: The number of file downloaders to use.
            num_uploaders: The number of file uploaders to use.
            delete_cached_files: Whether to delete the cached files.
            fast_dev_run: Whether to run a quick dev run.
            random_seed: The random seed to be set before shuffling the data.
            reorder_files: By default, reorders the files by file size to distribute work equally among all workers.
                Set this to ``False`` if the order in which samples are processed should be preserved.
            weights: Provide a list of weights associated to the inputs.
                This is used to evenly split the work among the workers.
            reader: Map the inputs to worker inputs and provides a read method to read a slice of the data.
            state_dict: The writer state dict. This is used to decide how to append data to an existing dataset.
            use_checkpoint: Whether to create checkpoints while processing the data, which can be used to resume the
                processing from the last checkpoint if the process is interrupted. (`Default: False`)
            start_method: The start method used by python multiprocessing package. Default to spawn unless running
                inside an interactive shell like Ipython.

        """
        # spawn doesn't work in IPython
        start_method = start_method or ("fork" if in_notebook() else "spawn")

        msg = f"Setting multiprocessing start_method to {start_method}. "
        if in_notebook() and start_method == "fork":
            msg += "Tip: Libraries relying on lock can hang with `fork`. To use `spawn` in notebooks, "
            msg += "move your code to files and import it within the notebook."

        print(msg)

        multiprocessing.set_start_method(start_method, force=True)

        self.input_dir = _resolve_dir(input_dir)
        self.output_dir = _resolve_dir(output_dir)

        self.num_workers = num_workers or (1 if fast_dev_run else (os.cpu_count() or 1) * 4)
        self.num_downloaders = num_downloaders or 2
        self.num_uploaders = num_uploaders or 1
        self.delete_cached_files = delete_cached_files
        self.fast_dev_run = _get_fast_dev_run() if fast_dev_run is None else fast_dev_run
        self.workers: Any = []
        self.workers_tracker: Dict[int, int] = {}
        self.progress_queue: Optional[Queue] = None
        self.error_queue: Queue = Queue()
        self.stop_queues: List[Queue] = []
        self.reorder_files = reorder_files
        self.weights = weights
        self.reader = reader
        self.use_checkpoint = use_checkpoint
        self.checkpoint_chunks_info: Optional[List[List[Dict[str, Any]]]] = None
        self.checkpoint_next_index: Optional[List[int]] = None
        self.item_loader = item_loader

        self.state_dict = state_dict or {rank: 0 for rank in range(self.num_workers)}

        if self.reader is not None and self.weights is not None:
            raise ValueError("Either the reader or the weights needs to be defined.")

        # Ensure the input dir is the same across all nodes
        self.input_dir = broadcast_object("input_dir", self.input_dir, rank=_get_node_rank())

        if self.output_dir:
            # Ensure the output dir is the same across all nodes
            self.output_dir = broadcast_object("output_dir", self.output_dir, rank=_get_node_rank())
            print(f"Storing the files under {self.output_dir.path if self.output_dir.path else self.output_dir.url}")

        self.random_seed = random_seed

    def run(self, data_recipe: DataRecipe) -> None:
        """The `DataProcessor.run(...)` method triggers the data recipe processing over your dataset."""
        if not isinstance(data_recipe, DataRecipe):
            raise ValueError("The provided value should be a data recipe.")
        if not self.use_checkpoint and isinstance(data_recipe, DataChunkRecipe):
            # clean up checkpoints if not using checkpoints
            self._cleanup_checkpoints()

        t0 = time()
        print(f"Setup started with fast_dev_run={self.fast_dev_run}.")

        # Force random seed to be fixed
        random.seed(self.random_seed)
        np.random.seed(self.random_seed)
        torch.manual_seed(self.random_seed)

        # Call the setup method of the user
        user_items: Union[List[Any], StreamingDataLoader] = data_recipe.prepare_structure(
            self.input_dir.path if self.input_dir else None
        )
        if not isinstance(user_items, (list, StreamingDataLoader)):
            raise ValueError("The `prepare_structure` should return a list of item metadata.")

        if isinstance(user_items, StreamingDataLoader):
            self.reader = StreamingDataLoaderReader(user_items)

        if self.reader:
            user_items = self.reader.remap_items(user_items, self.num_workers)

        assert isinstance(user_items, list)

        if self.weights is not None:
            if len(self.weights) != len(user_items):
                raise ValueError("The provided weights length should match the inputs' length.")
            workers_user_items = _map_items_to_workers_weighted(
                num_workers=self.num_workers, user_items=user_items, weights=self.weights, file_size=False
            )

        elif self.reorder_files and self.input_dir.path:
            # TODO: Only do this on node 0, and broadcast the item sizes to the other nodes.
            item_sizes = _get_item_filesizes(user_items, base_path=self.input_dir.path)
            workers_user_items = _map_items_to_workers_weighted(
                num_workers=self.num_workers, user_items=user_items, weights=item_sizes
            )
        else:
            workers_user_items = _map_items_to_workers_sequentially(num_workers=self.num_workers, user_items=user_items)

        print(f"Setup finished in {round(time() - t0, 3)} seconds. Found {len(user_items)} items to process.")

        if self.use_checkpoint:
            if hasattr(data_recipe, "is_generator") and data_recipe.is_generator:
                # Checkpoint feature is not supported for generators for now.
                raise ValueError("Checkpoint feature is not supported for generators, yet.")
            # get the last checkpoint details
            print("Resuming from last saved checkpoint...")
            self._load_checkpoint_config(workers_user_items)

            assert isinstance(self.checkpoint_next_index, list)

            if all(self.checkpoint_next_index[i] == 0 for i in range(self.num_workers)):
                # save the current configuration in the checkpoints.json file
                print("No checkpoints found. Saving current configuration...")
                self._save_current_config(workers_user_items)
            else:
                # load the last checkpoint details
                assert isinstance(self.checkpoint_next_index, list)
                workers_user_items = [w[self.checkpoint_next_index[i] :] for i, w in enumerate(workers_user_items)]
                print("Checkpoints loaded successfully.")

        if self.fast_dev_run:
            items_to_keep = self.fast_dev_run if isinstance(self.fast_dev_run, int) else _DEFAULT_FAST_DEV_RUN_ITEMS
            workers_user_items = [w[:items_to_keep] for w in workers_user_items]
            print(f"Fast dev run is enabled. Limiting to {items_to_keep} items per process.")

        num_items = sum([len(items) for items in workers_user_items])

        self._cleanup_cache()

        print(
            f"Starting {self.num_workers} workers with {num_items} items."
            f" The progress bar is only updated when a worker finishes."
        )

        if self.input_dir is None and self.src_resolver is not None and self.input_dir:
            self.input_dir = self.src_resolver(self.input_dir)
            print(f"The remote_dir is `{self.input_dir}`.")

        signal.signal(signal.SIGINT, self._signal_handler)

        self._create_process_workers(data_recipe, workers_user_items)

        print("Workers are ready ! Starting data processing...")

        current_total = 0
        if _TQDM_AVAILABLE:
            from tqdm.auto import tqdm as _tqdm

            pbar = _tqdm(
                desc="Progress",
                total=num_items,
                smoothing=0,
                position=-1,
                mininterval=1,
                leave=True,
                dynamic_ncols=True,
            )
        num_nodes = _get_num_nodes()
        node_rank = _get_node_rank()
        total_num_items = len(user_items)

        while True:
            try:
                error = self.error_queue.get(timeout=0.001)
                self._exit_on_error(error)
            except Empty:
                assert self.progress_queue
                try:
                    index, counter = self.progress_queue.get(timeout=0.001)
                except Empty:
                    continue
                self.workers_tracker[index] = counter
                new_total = sum(self.workers_tracker.values())

            if _TQDM_AVAILABLE:
                pbar.update(new_total - current_total)

            current_total = new_total
            if current_total == num_items:
                break

            if _IS_IN_STUDIO and node_rank == 0 and _ENABLE_STATUS:
                with open("status.json", "w") as f:
                    json.dump({"progress": str(100 * current_total * num_nodes / total_num_items) + "%"}, f)

            # Exit early if all the workers are done.
            # This means there were some kinda of errors.
            if all(not w.is_alive() for w in self.workers):
                raise RuntimeError("One of the worker has failed")

        if _TQDM_AVAILABLE:
            pbar.close()

        # TODO: Check whether this is still required.
        if num_nodes == 1:
            for w in self.workers:
                w.join()

        print("Workers are finished.")
        result = data_recipe._done(len(user_items), self.delete_cached_files, self.output_dir)

        if num_nodes == node_rank + 1 and self.output_dir.url and self.output_dir.path is not None and _IS_IN_STUDIO:
            from lightning_cloud.openapi import V1DatasetType

            _create_dataset(
                input_dir=self.input_dir.path,
                storage_dir=self.output_dir.path,
                dataset_type=V1DatasetType.CHUNKED
                if isinstance(data_recipe, DataChunkRecipe)
                else V1DatasetType.TRANSFORMED,
                empty=False,
                size=result.size,
                num_bytes=result.num_bytes,
                data_format=result.data_format,
                compression=result.compression,
                num_chunks=result.num_chunks,
                num_bytes_per_chunk=result.num_bytes_per_chunk,
            )

        print("Finished data processing!")
        if self.use_checkpoint and isinstance(data_recipe, DataChunkRecipe):
            # clean up checkpoints
            self._cleanup_checkpoints()

    def _exit_on_error(self, error: str) -> None:
        for w in self.workers:
            # w.join(0)
            w.terminate()  # already error has occurred. So, no benefit of processing further.
        raise RuntimeError(f"We found the following error {error}.")

    def _create_process_workers(self, data_recipe: DataRecipe, workers_user_items: List[List[Any]]) -> None:
        self.progress_queue = Queue()
        workers: List[DataWorkerProcess] = []
        stop_queues: List[Queue] = []
        for worker_idx, worker_user_items in enumerate(workers_user_items):
            stop_queues.append(Queue())
            worker = DataWorkerProcess(
                worker_idx,
                self.num_workers,
                _get_node_rank(),
                data_recipe,
                self.input_dir,
                self.output_dir,
                worker_user_items,
                self.progress_queue,
                self.error_queue,
                stop_queues[-1],
                self.num_downloaders,
                self.num_uploaders,
                self.delete_cached_files,
                self.reader,
                self.state_dict[worker_idx],
                self.use_checkpoint,
                self.checkpoint_chunks_info[worker_idx] if self.checkpoint_chunks_info else None,
                self.checkpoint_next_index[worker_idx] if self.checkpoint_next_index else None,
                self.item_loader,
            )
            worker.start()
            workers.append(worker)

        # Note: Don't store within the loop as weakref aren't serializable
        self.workers = workers
        self.stop_queues = stop_queues

    def _signal_handler(self, signal: Any, frame: Any) -> None:
        """On temrination, we stop all the processes to avoid leaking RAM."""
        for stop_queue in self.stop_queues:
            stop_queue.put(None)
        for w in self.workers:
            w.join(0)
        os._exit(0)

    def _cleanup_cache(self) -> None:
        cache_dir = _get_cache_dir()

        # Cleanup the cache dir folder to avoid corrupted files from previous run to be there.
        if os.path.exists(cache_dir):
            shutil.rmtree(cache_dir, ignore_errors=True)

        os.makedirs(cache_dir, exist_ok=True)

        cache_data_dir = _get_cache_data_dir()

        # Cleanup the cache data folder to avoid corrupted files from previous run to be there.
        if os.path.exists(cache_data_dir):
            shutil.rmtree(cache_data_dir, ignore_errors=True)

        os.makedirs(cache_data_dir, exist_ok=True)

    def _cleanup_checkpoints(self) -> None:
        if not isinstance(self.output_dir, Dir):
            raise ValueError("The provided output_dir isn't a Dir Object.")

        if self.output_dir.url is None:
            # this is a local directory
            if self.output_dir.path is None:
                return

            if os.path.exists(self.output_dir.path):
                # clear the checkpoints
                with suppress(FileNotFoundError):
                    shutil.rmtree(os.path.join(self.output_dir.path, ".checkpoints"))

            return

        obj = parse.urlparse(self.output_dir.url)

        if obj.scheme != "s3":
            raise ValueError(f"The provided folder should start with s3://. Found {self.output_dir.path}.")

        s3 = boto3.client("s3")

        prefix = obj.path.lstrip("/").rstrip("/") + "/"

        # Delete all the files (including the index file in overwrite mode)
        bucket_name = obj.netloc
        s3 = boto3.resource("s3")

        checkpoint_prefix = os.path.join(prefix, ".checkpoints")

        for obj in s3.Bucket(bucket_name).objects.filter(Prefix=checkpoint_prefix):
            s3.Object(bucket_name, obj.key).delete()

    def _save_current_config(self, workers_user_items: List[List[Any]]) -> None:
        if not self.use_checkpoint:
            return

        # save the current configuration in the config.json file
        config = {
            "num_workers": self.num_workers,
            "workers_user_items": workers_user_items,
        }

        try:
            if self.output_dir.url is None:
                assert self.output_dir.path

                if not os.path.exists(os.path.join(self.output_dir.path, ".checkpoints")):
                    os.makedirs(os.path.join(self.output_dir.path, ".checkpoints"))

                with open(os.path.join(self.output_dir.path, ".checkpoints", "config.json"), "w") as f:
                    json.dump(config, f)

                return

            obj = parse.urlparse(self.output_dir.url)

            if obj.scheme != "s3":
                raise ValueError(f"The provided folder should start with s3://. Found {self.output_dir.path}.")

            # TODO: Add support for all cloud providers

            s3 = S3Client()

            prefix = obj.path.lstrip("/").rstrip("/") + "/" + ".checkpoints/"

            # write config.json file to temp directory and upload it to s3
            with tempfile.TemporaryDirectory() as temp_dir:
                temp_file_name = os.path.join(temp_dir, "config.json")
                with open(temp_file_name, "w") as f:
                    json.dump(config, f)
                s3.client.upload_file(
                    temp_file_name,
                    obj.netloc,
                    os.path.join(prefix, "config.json"),
                )
        except Exception as e:
            print(e)

    def _load_checkpoint_config(self, workers_user_items: List[List[Any]]) -> None:
        if not self.use_checkpoint:
            return

        default_chunk_info: List[Dict[str, Any]] = []

        self.checkpoint_chunks_info = [default_chunk_info for _ in range(self.num_workers)]
        self.checkpoint_next_index = [0 for _ in range(self.num_workers)]

        if self.output_dir.url is None:
            assert self.output_dir.path

            if not os.path.exists(os.path.join(self.output_dir.path, ".checkpoints")):
                return

            if not os.path.exists(os.path.join(self.output_dir.path, ".checkpoints", "config.json")):
                # if the config.json file doesn't exist, we don't have any checkpoint saved
                return

            with open(os.path.join(self.output_dir.path, ".checkpoints", "config.json")) as f:
                config = json.load(f)

            if config["num_workers"] != self.num_workers:
                raise ValueError(
                    "The number of workers in the checkpoints doesn't match the current number of workers."
                )

            if config["workers_user_items"] != workers_user_items:
                raise ValueError("Existing checkpoints are not compatible with the current configuration.")

            checkpoint_file_names = [f"checkpoint-{worker_idx}.json" for worker_idx in range(self.num_workers)]

            for i, checkpoint_file_name in enumerate(checkpoint_file_names):
                if not os.path.exists(os.path.join(self.output_dir.path, ".checkpoints", checkpoint_file_name)):
                    # if the checkpoint file doesn't exist, we don't have any checkpoint saved for this worker
                    continue

                with open(os.path.join(self.output_dir.path, ".checkpoints", checkpoint_file_name)) as f:
                    checkpoint = json.load(f)

                self.checkpoint_chunks_info[i] = checkpoint["chunks"]
                self.checkpoint_next_index[i] = checkpoint["done_till_index"]
            return

        obj = parse.urlparse(self.output_dir.url)

        if obj.scheme != "s3":
            raise ValueError(f"The provided folder should start with s3://. Found {self.output_dir.path}.")

        # TODO: Add support for all cloud providers

        prefix = obj.path.lstrip("/").rstrip("/") + "/" + ".checkpoints/"

        # Delete all the files (including the index file in overwrite mode)
        bucket_name = obj.netloc

        # download all the checkpoint files in tempdir and read them
        with tempfile.TemporaryDirectory() as temp_dir:
            saved_file_dir = download_directory_from_S3(bucket_name, prefix, temp_dir)

            if not os.path.exists(os.path.join(saved_file_dir, "config.json")):
                # if the config.json file doesn't exist, we don't have any checkpoint saved
                return

            # read the config.json file
            with open(os.path.join(saved_file_dir, "config.json")) as f:
                config = json.load(f)

            if config["num_workers"] != self.num_workers:
                raise ValueError(
                    "The number of workers in the checkpoints doesn't match the current number of workers."
                )

            if config["workers_user_items"] != workers_user_items:
                raise ValueError("Existing checkpoints are not compatible with the current configuration.")

            checkpoint_file_names = [f"checkpoint-{worker_idx}.json" for worker_idx in range(self.num_workers)]

            for i, checkpoint_file_name in enumerate(checkpoint_file_names):
                if not os.path.exists(os.path.join(saved_file_dir, checkpoint_file_name)):
                    # if the checkpoint file doesn't exist, we don't have any checkpoint saved for this worker
                    continue

                with open(os.path.join(saved_file_dir, checkpoint_file_name)) as f:
                    checkpoint = json.load(f)

                self.checkpoint_chunks_info[i] = checkpoint["chunks"]
                self.checkpoint_next_index[i] = checkpoint["done_till_index"]
        return


def in_notebook() -> bool:
    """Returns ``True`` if the module is running in IPython kernel, ``False`` if in IPython shell or other Python
    shell."""
    return "ipykernel" in sys.modules<|MERGE_RESOLUTION|>--- conflicted
+++ resolved
@@ -884,11 +884,8 @@
         reader: Optional[BaseReader] = None,
         state_dict: Optional[Dict[int, int]] = None,
         use_checkpoint: bool = False,
-<<<<<<< HEAD
         item_loader: Optional[BaseItemLoader] = None,
-=======
         start_method: Optional[str] = None,
->>>>>>> 44ef1afc
     ):
         """The `DatasetOptimiser` provides an efficient way to process data across multiple machine into chunks to make
         training faster.
@@ -910,6 +907,8 @@
             state_dict: The writer state dict. This is used to decide how to append data to an existing dataset.
             use_checkpoint: Whether to create checkpoints while processing the data, which can be used to resume the
                 processing from the last checkpoint if the process is interrupted. (`Default: False`)
+            item_loader: The item loader that will be used during loading in StreamingDataset. Determines
+                    the format in which the data is stored and optimized for loading.
             start_method: The start method used by python multiprocessing package. Default to spawn unless running
                 inside an interactive shell like Ipython.
 
