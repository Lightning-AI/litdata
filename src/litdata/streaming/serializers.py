# Copyright The Lightning AI team.
# Licensed under the Apache License, Version 2.0 (the "License");
# you may not use this file except in compliance with the License.
# You may obtain a copy of the License at
#
#     http://www.apache.org/licenses/LICENSE-2.0
#
# Unless required by applicable law or agreed to in writing, software
# distributed under the License is distributed on an "AS IS" BASIS,
# WITHOUT WARRANTIES OR CONDITIONS OF ANY KIND, either express or implied.
# See the License for the specific language governing permissions and
# limitations under the License.

import io
import os
import pickle
import tempfile
from abc import ABC, abstractmethod
from collections import OrderedDict
from contextlib import suppress
from copy import deepcopy
<<<<<<< HEAD
from itertools import chain
from typing import TYPE_CHECKING, Any, Dict, List, Optional, Tuple, Union
=======
from typing import Any, Dict, Optional, Tuple
>>>>>>> 2d386512

import numpy as np
import tifffile
import torch

from litdata.constants import (
    _AV_AVAILABLE,
    _NUMPY_DTYPES_MAPPING,
    _PIL_AVAILABLE,
    _TORCH_DTYPES_MAPPING,
    _TORCH_VISION_AVAILABLE,
)

<<<<<<< HEAD
if TYPE_CHECKING:
    from PIL.JpegImagePlugin import JpegImageFile
=======
_PIL_AVAILABLE = RequirementCache("PIL")
_AV_AVAILABLE = RequirementCache("av")
>>>>>>> 2d386512


class Serializer(ABC):
    """The base interface for any serializers.

    A Serializer serialize and deserialize to and from bytes.

    """

    @abstractmethod
    def serialize(self, data: Any) -> Tuple[bytes, Optional[str]]:
        pass

    @abstractmethod
    def deserialize(self, data: bytes) -> Any:
        pass

    @abstractmethod
    def can_serialize(self, data: Any) -> bool:
        pass

    def setup(self, metadata: Any) -> None:
        pass


class PILSerializer(Serializer):
    """The PILSerializer serialize and deserialize PIL Image to and from bytes."""

    def serialize(self, item: Any) -> Tuple[bytes, Optional[str]]:
        mode = item.mode.encode("utf-8")
        width, height = item.size
        raw = item.tobytes()
        ints = np.array([width, height, len(mode)], np.uint32)
        return ints.tobytes() + mode + raw, None

    @classmethod
    def deserialize(cls, data: bytes) -> Any:
        if not _PIL_AVAILABLE:
            raise ModuleNotFoundError("PIL is required. Run `pip install pillow`")
        from PIL import Image

        idx = 3 * 4
        width, height, mode_size = np.frombuffer(data[:idx], np.uint32)
        idx2 = idx + mode_size
        mode = data[idx:idx2].decode("utf-8")
        size = width, height
        raw = data[idx2:]
        return Image.frombytes(mode, size, raw)  # pyright: ignore

    def can_serialize(self, item: Any) -> bool:
        if not _PIL_AVAILABLE:
            return False

        from PIL import Image
        from PIL.JpegImagePlugin import JpegImageFile

        return isinstance(item, Image.Image) and not isinstance(item, JpegImageFile)


class JPEGSerializer(Serializer):
    """The JPEGSerializer serialize and deserialize JPEG image to and from bytes."""

    def serialize(self, item: Any) -> Tuple[bytes, Optional[str]]:
        if not _PIL_AVAILABLE:
            raise ModuleNotFoundError("PIL is required. Run `pip install pillow`")

        from PIL import Image
        from PIL.GifImagePlugin import GifImageFile
        from PIL.JpegImagePlugin import JpegImageFile
        from PIL.PngImagePlugin import PngImageFile
        from PIL.WebPImagePlugin import WebPImageFile

        if isinstance(item, JpegImageFile):
            if not hasattr(item, "filename"):
                raise ValueError(
                    "The JPEG Image's filename isn't defined."
                    "\n HINT: Open the image in your Dataset `__getitem__` method."
                )
            if item.filename and os.path.isfile(item.filename):
                # read the content of the file directly
                with open(item.filename, "rb") as f:
                    return f.read(), None
            else:
                item_bytes = io.BytesIO()
                item.save(item_bytes, format="JPEG")
                item_bytes = item_bytes.getvalue()
                return item_bytes, None

        if isinstance(item, (PngImageFile, WebPImageFile, GifImageFile, Image.Image)):
            buff = io.BytesIO()
            item.convert("RGB").save(buff, quality=100, format="JPEG")
            buff.seek(0)
            return buff.read(), None

        raise TypeError(f"The provided item should be of type `JpegImageFile`. Found {item}.")

    def deserialize(self, data: bytes) -> torch.Tensor:
        from torchvision.io import decode_jpeg
        from torchvision.transforms.functional import pil_to_tensor

        array = torch.frombuffer(data, dtype=torch.uint8)
        # Note: Some datasets like Imagenet contains some PNG images with JPEG extension, so we fallback to PIL
        with suppress(RuntimeError):
            return decode_jpeg(array)

        # Fallback to PIL
        if not _PIL_AVAILABLE:
            raise ModuleNotFoundError("PIL is required. Run `pip install pillow`")
        from PIL import Image

        img = Image.open(io.BytesIO(data))
        return pil_to_tensor(img)

    def can_serialize(self, item: Any) -> bool:
        if not _PIL_AVAILABLE:
            return False

        from PIL.JpegImagePlugin import JpegImageFile

        return isinstance(item, JpegImageFile)


class JPEGArraySerializer(Serializer):
    """The JPEGArraySerializer serializes and deserializes lists of JPEG images to and from bytes."""

    def serialize(self, item: Any) -> Tuple[bytes, Optional[str]]:
        # Store number of images as first 4 bytes
        n_images_bytes = np.uint32(len(item)).tobytes()

        # create a instance of JPEGSerializer
        if not hasattr(self, "_jpeg_serializer"):
            self._jpeg_serializer = JPEGSerializer()

        # convert each image to bytes and store in a list
        image_bytes = []
        for image in item:
            image_bytes.append(self._jpeg_serializer.serialize(image)[0])

        # Store all image sizes as uint32 array and convert to bytes
        image_sizes_bytes = np.array([len(elem) for elem in image_bytes], dtype=np.uint32).tobytes()

        # Concatenate all data: n_images + sizes + image bytes
        return b"".join(chain([n_images_bytes, image_sizes_bytes], image_bytes)), None

    def deserialize(self, data: bytes) -> List[Union["JpegImageFile", torch.Tensor]]:
        if len(data) < 4:
            raise ValueError("Input data is too short to contain valid list of images")

        # Extract number of images from the first 4 bytes
        n_images = np.frombuffer(data[:4], dtype=np.uint32)[0]

        # Ensure the number of images is positive
        if n_images <= 0:
            raise ValueError("Number of images must be positive")

        # Calculate the offset where image bytes start
        image_bytes_offset = 4 + 4 * n_images

        if len(data) < image_bytes_offset:
            raise ValueError("Data is too short for the number of images specified")

        # Extract the sizes of each image
        image_sizes = np.frombuffer(data[4:image_bytes_offset], dtype=np.uint32)

        # Calculate offsets for each image's data
        offsets = np.cumsum(np.concatenate(([image_bytes_offset], image_sizes)))

        if len(offsets) != n_images + 1:
            raise ValueError("Mismatch between number of images and offsets")

        if not hasattr(self, "_jpeg_serializer"):
            self._jpeg_serializer = JPEGSerializer()

        # Extract and decode each image data
        images = []
        for i in range(n_images):
            # Extract the image data using the offsets
            image_data = data[offsets[i] : offsets[i + 1]]
            # Convert the byte array to a jpeg image or tensor
            images.append(self._jpeg_serializer.deserialize(image_data))
        return images

    def can_serialize(self, item: Any) -> bool:
        """Check if the item is a list of JPEG images."""
        if not _PIL_AVAILABLE:
            return False
        from PIL.JpegImagePlugin import JpegImageFile

        return isinstance(item, (list, tuple)) and all(isinstance(elem, JpegImageFile) for elem in item)


class BytesSerializer(Serializer):
    """The BytesSerializer serialize and deserialize integer to and from bytes."""

    def serialize(self, item: bytes) -> Tuple[bytes, Optional[str]]:
        return item, None

    def deserialize(self, item: bytes) -> bytes:
        return item

    def can_serialize(self, item: bytes) -> bool:
        return isinstance(item, bytes)


class TensorSerializer(Serializer):
    """The TensorSerializer serialize and deserialize tensor to and from bytes."""

    def __init__(self) -> None:
        super().__init__()
        self._dtype_to_indices = {v: k for k, v in _TORCH_DTYPES_MAPPING.items()}

    def serialize(self, item: torch.Tensor) -> Tuple[bytes, Optional[str]]:
        dtype_indice = self._dtype_to_indices[item.dtype]
        data = [np.uint32(dtype_indice).tobytes()]
        data.append(np.uint32(len(item.shape)).tobytes())
        for dim in item.shape:
            data.append(np.uint32(dim).tobytes())
        data.append(item.numpy().tobytes(order="C"))
        return b"".join(data), None

    def deserialize(self, data: bytes) -> torch.Tensor:
        dtype_indice = np.frombuffer(data[0:4], np.uint32).item()
        dtype = _TORCH_DTYPES_MAPPING[dtype_indice]
        shape_size = np.frombuffer(data[4:8], np.uint32).item()
        shape = []
        for shape_idx in range(shape_size):
            shape.append(np.frombuffer(data[8 + 4 * shape_idx : 8 + 4 * (shape_idx + 1)], np.uint32).item())
        idx_start = 8 + 4 * shape_size
        idx_end = len(data)
        if idx_end > idx_start:
            tensor = torch.frombuffer(data[idx_start:idx_end], dtype=dtype)
        else:
            assert idx_start == idx_end, "The starting index should never be greater than end ending index."
            tensor = torch.empty(shape, dtype=dtype)
        shape = torch.Size(shape)
        if tensor.shape == shape:
            return tensor
        return torch.reshape(tensor, shape)

    def can_serialize(self, item: torch.Tensor) -> bool:
        return isinstance(item, torch.Tensor) and len(item.shape) != 1


class NoHeaderTensorSerializer(Serializer):
    """The TensorSerializer serialize and deserialize tensor to and from bytes."""

    def __init__(self) -> None:
        super().__init__()
        self._dtype_to_indices = {v: k for k, v in _TORCH_DTYPES_MAPPING.items()}
        self._dtype: Optional[torch.dtype] = None

    def setup(self, data_format: str) -> None:
        self._dtype = _TORCH_DTYPES_MAPPING[int(data_format.split(":")[1])]

    def serialize(self, item: torch.Tensor) -> Tuple[bytes, Optional[str]]:
        dtype_indice = self._dtype_to_indices[item.dtype]
        return item.numpy().tobytes(order="C"), f"no_header_tensor:{dtype_indice}"

    def deserialize(self, data: bytes) -> torch.Tensor:
        assert self._dtype
        return torch.frombuffer(data, dtype=self._dtype) if len(data) > 0 else torch.empty((0,), dtype=self._dtype)

    def can_serialize(self, item: torch.Tensor) -> bool:
        return isinstance(item, torch.Tensor) and len(item.shape) == 1


class NumpySerializer(Serializer):
    """The NumpySerializer serialize and deserialize numpy to and from bytes."""

    def __init__(self) -> None:
        super().__init__()
        self._dtype_to_indices = {v: k for k, v in _NUMPY_DTYPES_MAPPING.items()}

    def serialize(self, item: np.ndarray) -> Tuple[bytes, Optional[str]]:
        dtype_indice = self._dtype_to_indices[item.dtype]
        data = [np.uint32(dtype_indice).tobytes()]
        data.append(np.uint32(len(item.shape)).tobytes())
        for dim in item.shape:
            data.append(np.uint32(dim).tobytes())
        data.append(item.tobytes(order="C"))
        return b"".join(data), None

    def deserialize(self, data: bytes) -> np.ndarray:
        dtype_indice = np.frombuffer(data[0:4], np.uint32).item()
        dtype = _NUMPY_DTYPES_MAPPING[dtype_indice]
        shape_size = np.frombuffer(data[4:8], np.uint32).item()
        shape = []
        # deserialize the shape header
        # Note: The start position of the shape value: 8 (dtype + shape length) + 4 * shape_idx
        for shape_idx in range(shape_size):
            shape.append(np.frombuffer(data[8 + 4 * shape_idx : 8 + 4 * (shape_idx + 1)], np.uint32).item())

        # deserialize the numpy array bytes
        tensor = np.frombuffer(data[8 + 4 * shape_size : len(data)], dtype=dtype)
        if tensor.shape == shape:
            return tensor
        return np.reshape(tensor, shape)

    def can_serialize(self, item: np.ndarray) -> bool:
        return isinstance(item, np.ndarray) and len(item.shape) > 1


class NoHeaderNumpySerializer(Serializer):
    """The NoHeaderNumpySerializer serialize and deserialize numpy to and from bytes."""

    def __init__(self) -> None:
        super().__init__()
        self._dtype_to_indices = {v: k for k, v in _NUMPY_DTYPES_MAPPING.items()}
        self._dtype: Optional[np.dtype] = None

    def setup(self, data_format: str) -> None:
        self._dtype = _NUMPY_DTYPES_MAPPING[int(data_format.split(":")[1])]

    def serialize(self, item: np.ndarray) -> Tuple[bytes, Optional[str]]:
        dtype_indice: int = self._dtype_to_indices[item.dtype]
        return item.tobytes(order="C"), f"no_header_numpy:{dtype_indice}"

    def deserialize(self, data: bytes) -> np.ndarray:
        assert self._dtype
        return np.frombuffer(data, dtype=self._dtype)

    def can_serialize(self, item: np.ndarray) -> bool:
        return isinstance(item, np.ndarray) and len(item.shape) == 1


class PickleSerializer(Serializer):
    """The PickleSerializer serialize and deserialize python objects to and from bytes."""

    def serialize(self, item: Any) -> Tuple[bytes, Optional[str]]:
        return pickle.dumps(item), None

    def deserialize(self, data: bytes) -> Any:
        return pickle.loads(data)  # noqa: S301

    def can_serialize(self, _: Any) -> bool:
        return True


class FileSerializer(Serializer):
    def serialize(self, filepath: str) -> Tuple[bytes, Optional[str]]:
        print("FileSerializer will be removed in the future.")
        _, file_extension = os.path.splitext(filepath)
        with open(filepath, "rb") as f:
            file_extension = file_extension.replace(".", "").lower()
            return f.read(), f"file:{file_extension}"

    def deserialize(self, data: bytes) -> Any:
        return data

    def can_serialize(self, data: Any) -> bool:
        # return isinstance(data, str) and os.path.isfile(data)
        # FileSerializer will be removed in the future.
        return False


class VideoSerializer(Serializer):
    _EXTENSIONS = ("mp4", "ogv", "mjpeg", "avi", "mov", "h264", "mpg", "webm", "wmv")

    def serialize(self, filepath: str) -> Tuple[bytes, Optional[str]]:
        _, file_extension = os.path.splitext(filepath)
        with open(filepath, "rb") as f:
            file_extension = file_extension.replace(".", "").lower()
            return f.read(), f"video:{file_extension}"

    def deserialize(self, data: bytes) -> Any:
        if not _AV_AVAILABLE:
            raise ModuleNotFoundError("av is required. Run `pip install av`")

        # Add support for a better deserialization mechanism for videos
        # TODO: Investigate https://pytorch.org/audio/main/generated/torchaudio.io.StreamReader.html
        import torchvision.io

        with tempfile.TemporaryDirectory() as dirname:
            fname = os.path.join(dirname, "file.mp4")
            with open(fname, "wb") as stream:
                stream.write(data)
            return torchvision.io.read_video(fname, pts_unit="sec")

    def can_serialize(self, data: Any) -> bool:
        return isinstance(data, str) and os.path.isfile(data) and any(data.endswith(ext) for ext in self._EXTENSIONS)


class StringSerializer(Serializer):
    def serialize(self, obj: str) -> Tuple[bytes, Optional[str]]:
        return obj.encode("utf-8"), None

    def deserialize(self, data: bytes) -> str:
        return data.decode("utf-8")

    def can_serialize(self, data: str) -> bool:
        return isinstance(data, str) and not os.path.isfile(data)


class NumericSerializer:
    """Store scalar."""

    def __init__(self, dtype: type) -> None:
        self.dtype = dtype
        self.size = self.dtype().nbytes

    def serialize(self, obj: Any) -> Tuple[bytes, Optional[str]]:
        return self.dtype(obj).tobytes(), None

    def deserialize(self, data: bytes) -> Any:
        return np.frombuffer(data, self.dtype)[0]


class IntegerSerializer(NumericSerializer, Serializer):
    def __init__(self) -> None:
        super().__init__(np.int64)

    def can_serialize(self, data: int) -> bool:
        return isinstance(data, int)


class FloatSerializer(NumericSerializer, Serializer):
    def __init__(self) -> None:
        super().__init__(np.float64)

    def can_serialize(self, data: float) -> bool:
        return isinstance(data, float)


class BooleanSerializer(Serializer):
    """The BooleanSerializer serializes and deserializes boolean values to and from bytes."""

    def serialize(self, item: bool) -> Tuple[bytes, Optional[str]]:
        """Serialize a boolean value to bytes.

        Args:
            item: Boolean value to serialize

        Returns:
            Tuple containing the serialized bytes and None for the format string
        """
        return np.bool_(item).tobytes(), None

    def deserialize(self, data: bytes) -> bool:
        """Deserialize bytes back into a boolean value.

        Args:
            data: Bytes to deserialize

        Returns:
            The deserialized boolean value
        """
        return bool(np.frombuffer(data, dtype=np.bool_)[0])

    def can_serialize(self, item: Any) -> bool:
        """Check if the item can be serialized by this serializer.

        Args:
            item: Item to check

        Returns:
            True if the item is a boolean, False otherwise
        """
        return isinstance(item, bool)


class TIFFSerializer(Serializer):
    """Serializer for TIFF files using tifffile."""

    def serialize(self, item: Any) -> Tuple[bytes, Optional[str]]:
        if not isinstance(item, str) or not os.path.isfile(item):
            raise ValueError(f"The item to serialize must be a valid file path. Received: {item}")

        # Read the TIFF file as bytes
        with open(item, "rb") as f:
            data = f.read()

        return data, None

    def deserialize(self, data: bytes) -> Any:
        return tifffile.imread(io.BytesIO(data))  # This is a NumPy array

    def can_serialize(self, item: Any) -> bool:
        return isinstance(item, str) and os.path.isfile(item) and item.lower().endswith((".tif", ".tiff"))


_SERIALIZERS = OrderedDict(
    **{
        "str": StringSerializer(),
        "bool": BooleanSerializer(),
        "int": IntegerSerializer(),
        "float": FloatSerializer(),
        "video": VideoSerializer(),
        "tifffile": TIFFSerializer(),
        "file": FileSerializer(),
        "pil": PILSerializer(),
        "jpeg": JPEGSerializer(),
        "jpeg_array": JPEGArraySerializer(),
        "bytes": BytesSerializer(),
        "no_header_numpy": NoHeaderNumpySerializer(),
        "numpy": NumpySerializer(),
        "no_header_tensor": NoHeaderTensorSerializer(),
        "tensor": TensorSerializer(),
        "pickle": PickleSerializer(),
    }
)


def _get_serializers(serializers: Optional[Dict[str, Serializer]]) -> Dict[str, Serializer]:
    if serializers is None:
        serializers = {}
    serializers = OrderedDict(serializers)

    for key, value in _SERIALIZERS.items():
        if key not in serializers:
            serializers[key] = deepcopy(value)

    return serializers<|MERGE_RESOLUTION|>--- conflicted
+++ resolved
@@ -19,12 +19,7 @@
 from collections import OrderedDict
 from contextlib import suppress
 from copy import deepcopy
-<<<<<<< HEAD
-from itertools import chain
-from typing import TYPE_CHECKING, Any, Dict, List, Optional, Tuple, Union
-=======
 from typing import Any, Dict, Optional, Tuple
->>>>>>> 2d386512
 
 import numpy as np
 import tifffile
@@ -37,14 +32,6 @@
     _TORCH_DTYPES_MAPPING,
     _TORCH_VISION_AVAILABLE,
 )
-
-<<<<<<< HEAD
-if TYPE_CHECKING:
-    from PIL.JpegImagePlugin import JpegImageFile
-=======
-_PIL_AVAILABLE = RequirementCache("PIL")
-_AV_AVAILABLE = RequirementCache("av")
->>>>>>> 2d386512
 
 
 class Serializer(ABC):
@@ -189,7 +176,7 @@
         # Concatenate all data: n_images + sizes + image bytes
         return b"".join(chain([n_images_bytes, image_sizes_bytes], image_bytes)), None
 
-    def deserialize(self, data: bytes) -> List[Union["JpegImageFile", torch.Tensor]]:
+    def deserialize(self, data: bytes) -> List[torch.Tensor]:
         if len(data) < 4:
             raise ValueError("Input data is too short to contain valid list of images")
 
