--- conflicted
+++ resolved
@@ -266,29 +266,14 @@
             print(f"Error in trigger_to_download_next_k_items: {e}")
 
     def run(self) -> None:
-        while True:
-<<<<<<< HEAD
-            # print("meow meow")
-            # queue_item_count = self.download_next_k_items_queue.get()
-            # if queue_item_count is None:
-            #     self._has_exited = True
-            #     return
-            # for _ in range(queue_item_count):
+        # for now, just keep continuously downloading data. Read will be much faster than download.
+        # But, for real world use case, we can introduce some short of delay or how frequently to fetch `next_k_items()`
+        while True: 
             k_items = self._config.streaming_data_provider.get_next_k_item()
             for item in k_items:
                 epoch, chunk_index, sample_index, data = item
             self._config.set_index_to_sample_data(epoch, chunk_index, sample_index, bytes(data))
-=======
-            queue_item_count = self.download_next_k_items_queue.get()
-            if queue_item_count is None:
-                self._has_exited = True
-                return
-            for _ in range(queue_item_count):
-                k_items = self._config.streaming_data_provider.get_next_k_item()
-                for item in k_items:
-                    epoch, chunk_index, sample_index, data = item
-                self._config.set_index_to_sample_data(epoch, chunk_index, sample_index, bytes(data))
->>>>>>> c02e8ac (update)
+
 
 
 # The BinaryReader operates as the inverse of the data optimization process:
@@ -579,16 +564,6 @@
             # use size from config if available
             if filename in config.filename_to_size_map:
                 size += config.filename_to_size_map[filename]
-<<<<<<< HEAD
-        elif ".bin" in filename:  # for temporary files
-            with contextlib.suppress(FileNotFoundError):
-                size += os.path.getsize(filename)
-        elif not filename.endswith((".cnt", ".lock", ".json", ".zstd.bin", ".tmp")):
-            # ignore .cnt, .lock, .json and .zstd files for warning
-            logger.warning(
-                f"Skipping {filename}: Not a valid chunk file. It will be excluded from cache size calculation."
-            )
-=======
 
             # silently ignore specified extensions
             elif filename.endswith(ignored_extensions):
@@ -606,7 +581,6 @@
                     "This file doesn't appear to be a valid chunk file and has been excluded from the size calculation."
                 )
 
->>>>>>> 26243ae6
     return size
 
 
