# Copyright The Lightning AI team.
# Licensed under the Apache License, Version 2.0 (the "License");
# you may not use this file except in compliance with the License.
# You may obtain a copy of the License at
#
#     http://www.apache.org/licenses/LICENSE-2.0
#
# Unless required by applicable law or agreed to in writing, software
# distributed under the License is distributed on an "AS IS" BASIS,
# WITHOUT WARRANTIES OR CONDITIONS OF ANY KIND, either express or implied.
# See the License for the specific language governing permissions and
# limitations under the License.

import contextlib
import logging
import os
import time
import warnings
from contextlib import suppress
from queue import Empty, Queue
from threading import Event, Thread
from typing import Any, Dict, List, Optional, Tuple, Union

from filelock import FileLock, Timeout

from litdata.constants import _DEBUG, _USE_RUST_IMPLEMENTATION
from litdata.streaming.config import ChunksConfig, Interval
from litdata.streaming.item_loader import BaseItemLoader, PyTreeLoader, TokensLoader
from litdata.streaming.sampler import ChunkedIndex
from litdata.streaming.serializers import Serializer, _get_serializers
from litdata.utilities.encryption import Encryption
from litdata.utilities.env import _DistributedEnv, _WorkerEnv

warnings.filterwarnings("ignore", message=".*The given buffer is not writable.*")


logger = logging.getLogger(__name__)


_END_TOKEN = "END"  # noqa: S105

# Note: The timeout here should not be too short. We need to prevent the caller from aggressively
# querying the queue and consuming too many CPU cycles.
_DEFAULT_TIMEOUT = 0.1
_LONG_DEFAULT_TIMEOUT = 5


class PrepareChunksThread(Thread):
    """This thread is responsible to download the chunks associated to a given worker."""

    def __init__(
        self,
        config: ChunksConfig,
        item_loader: BaseItemLoader,
        distributed_env: _DistributedEnv,
        max_cache_size: Optional[int] = None,
        max_pre_download: int = 2,
        rank: Optional[int] = None,
    ) -> None:
        super().__init__(daemon=True)
        print(f"using rust implementation (StreamingChunksDownloader): {_USE_RUST_IMPLEMENTATION}")
        self._config = config
        self._item_loader = item_loader
        self._max_pre_download = max_pre_download
        self._pre_download_counter = 0
        self._distributed_env = distributed_env

        self._chunks_index_to_be_deleted: List[int] = []
        self._max_cache_size = max_cache_size
        self._parent_cache_dir = os.path.dirname(self._config._cache_dir)
        self._to_download_queue: Queue = Queue()
        self._to_delete_queue: Queue = Queue()
        self._force_stop_event = Event()

        # TODO: Find a real fix to this problem
        self._force_download_queue: Queue = Queue()

        self._rank = rank

        # Check whether a dataset slice fits on the node
        num_bytes_per_nodes = self._config.num_bytes // self._distributed_env.num_nodes
        self._delete_chunks_when_processed = num_bytes_per_nodes > max_cache_size if max_cache_size else False
        self._has_exited = False

    def download(self, chunk_indexes: List[int]) -> None:
        """Receive the list of the chunk indices to download for the current epoch."""
        for chunk_index in chunk_indexes:
            self._to_download_queue.put(chunk_index)

    def delete(self, chunk_indexes: List[int]) -> None:
        """Receive the list of the chunk indices to delete for the current epoch."""
        for chunk_index in chunk_indexes:
            self._to_delete_queue.put(chunk_index)

    def _remaining_locks(self, chunkpath: str) -> int:
        countpath = chunkpath + ".cnt"
        if not os.path.exists(countpath):
            return 0
        with open(countpath) as count_f:
            try:
                return int(count_f.read().strip())
            except Exception:
                return 1

    def _decrement_local_lock(self, chunk_index: int) -> int:
        """Remove a count from the local lock, return the remaining count."""
        chunk_filepath, _, _ = self._config[ChunkedIndex(index=-1, chunk_index=chunk_index)]

        countpath = chunk_filepath + ".cnt"
        with suppress(Timeout), FileLock(countpath + ".lock", timeout=3):
            if not os.path.exists(countpath):
                return 0
            with open(countpath) as count_f:
                try:
                    curr_count = int(count_f.read().strip())
                except Exception:
                    curr_count = 1
            curr_count -= 1
            if curr_count <= 0:
                with contextlib.suppress(FileNotFoundError, PermissionError):
                    os.remove(countpath)

                with contextlib.suppress(FileNotFoundError, PermissionError):
                    os.remove(countpath + ".lock")
            else:
                with open(countpath, "w+") as count_f:
                    count_f.write(str(curr_count))
            return curr_count
        return 0

    def _apply_delete(self, chunk_index: int) -> None:
        """Inform the item loader of the chunk to delete."""
        # TODO: Fix the can_delete method
        can_delete_chunk = self._config.can_delete(chunk_index)
        chunk_filepath, _, _ = self._config[ChunkedIndex(index=-1, chunk_index=chunk_index)]

        remaining_locks = self._remaining_locks(chunk_filepath)
        if remaining_locks > 0:  # Can't delete this, something has it
            if _DEBUG:
                print(f"Skip delete {chunk_filepath} by {self._rank or 0}, current lock count: {remaining_locks}")
            return

        self._item_loader.delete(chunk_index, chunk_filepath)

        if _DEBUG:
            print(f"Deleted {chunk_filepath} by {self._rank or 0}. Debug: {can_delete_chunk}")

        for lock_extension in [".lock", ".cnt.lock"]:
            try:
                locak_chunk_path = chunk_filepath + lock_extension
                if os.path.exists(locak_chunk_path):
                    os.remove(locak_chunk_path)
            except FileNotFoundError:
                pass

    def stop(self) -> None:
        """Receive the list of the chunk indices to download for the current epoch."""
        self._to_download_queue.put(_END_TOKEN)

    def force_stop(self) -> None:
        self._force_stop_event.set()

    def _maybe_delete_chunks(self) -> None:
        reached_pre_download = self._pre_download_counter == self._max_pre_download

        # we have already pre-downloaded some chunks, we just need to wait for them to be processed.
        chunk_index = _get_from_queue(
            self._to_delete_queue, timeout=_LONG_DEFAULT_TIMEOUT if reached_pre_download else _DEFAULT_TIMEOUT
        )

        if chunk_index is not None:
            self._pre_download_counter -= 1

            # Store the current chunk index
            self._chunks_index_to_be_deleted.append(chunk_index)

        # Get the current cache size and decide whether we need to start cleanup. Otherwise, keep track of it
        while self._max_cache_size and self._chunks_index_to_be_deleted and self._can_delete_chunk():
            # Delete the oldest chunk
            self._apply_delete(self._chunks_index_to_be_deleted.pop(0))

        return

    def _can_delete_chunk(self) -> bool:
        if self._delete_chunks_when_processed:
            return self._pre_download_counter >= self._max_pre_download - 1
        return (
            self._max_cache_size is not None
            and _get_folder_size(self._config._cache_dir, self._config) >= self._max_cache_size
        )

    def _pre_load_chunk(self, chunk_index: int) -> None:
        chunk_filepath, _, _ = self._config[ChunkedIndex(index=-1, chunk_index=chunk_index)]
        self._item_loader.pre_load_chunk(chunk_index, chunk_filepath)

    def _force_download(self) -> None:
        chunk_index = _get_from_queue(self._force_download_queue)
        if chunk_index is not None:
            if _DEBUG:
                chunk_filepath, _, _ = self._config[ChunkedIndex(index=-1, chunk_index=chunk_index)]
                print(f"Requested force download for {chunk_filepath} by {self._rank}")

            self._config.download_chunk_from_index(chunk_index)

            # Preload item if possible to gain some time but only
            # if this is one of the pre-downloaded chunk
            if self._pre_download_counter > 0:
                self._pre_load_chunk(chunk_index)

            # Avoid downloading too many chunks in advance at the risk of over using the disk space
            self._pre_download_counter += 1

    def run(self) -> None:
        while True:
            if self._force_stop_event.is_set():
                self._has_exited = True
                return

            self._force_download()

            if self._pre_download_counter < self._max_pre_download:
                chunk_index = _get_from_queue(self._to_download_queue)
                if chunk_index == _END_TOKEN:
                    self._has_exited = True
                    return

                if chunk_index is not None:
                    self._config.download_chunk_from_index(chunk_index)

                    # Preload item if possible to gain some time but only
                    # if this is one of the pre-downloaded chunk
                    if self._pre_download_counter > 0:
                        self._pre_load_chunk(chunk_index)

                    # Avoid downloading too many chunks in advance at the risk of over using the disk space
                    self._pre_download_counter += 1

            if self._max_cache_size:
                self._maybe_delete_chunks()


class StreamingChunksDownloader(Thread):
    def __init__(self, config: ChunksConfig, start: bool = False) -> None:
        super().__init__(daemon=True)
        print(f"using rust implementation (StreamingChunksDownloader): {_USE_RUST_IMPLEMENTATION}")
        self._config = config
        self.download_next_k_items_queue: Queue = Queue()
        self._meow_meow = 0
        if _USE_RUST_IMPLEMENTATION and start:
            # print("going to call on_start method of rust")
            pre_downloaded_items = self._config.streaming_data_provider.on_start()
            for item in pre_downloaded_items:
                epoch, chunk_index, sample_index, data = item
                self._config.set_index_to_sample_data(epoch, chunk_index, sample_index, bytes(data))

    def trigger_to_download_next_k_items(self) -> None:
        """Receive the list of the chunk indices to download for the current epoch."""
        # queue fills with multiple True values causing program to crash
        # get_no_wait from queue and increase the counter
        try:
            curr_download_count = self.download_next_k_items_queue.get_nowait()
            self.download_next_k_items_queue.put(curr_download_count + 1)
        except Empty:
            self.download_next_k_items_queue.put(1)
        except Exception as e:
            print(f"Error in trigger_to_download_next_k_items: {e}")

    def run(self) -> None:
        # for now, just keep continuously downloading data. Read will be much faster than download.
        # But, for real world use case, we can introduce some short of delay or how frequently to fetch `next_k_items()`
        while True:
            k_items = self._config.streaming_data_provider.get_next_k_item()
            for item in k_items:
                epoch, chunk_index, sample_index, data = item
                self._config.set_index_to_sample_data(epoch, chunk_index, sample_index, bytes(data))


# The BinaryReader operates as the inverse of the data optimization process:
# 1. Loads raw bytes from chunks based on specific indices
# 2. Uses deserializers to convert bytes back into Python objects
# 3. Reconstructs the original data structure with the data_spec from index.json and using `tree_unflatten function`
# 4. Supports features like compression, encryption, and distributed reading
class BinaryReader:
    def __init__(
        self,
        cache_dir: str,
        subsampled_files: Optional[List[str]] = None,
        region_of_interest: Optional[List[Tuple[int, int]]] = None,
        max_cache_size: Optional[Union[int, str]] = None,
        remote_input_dir: Optional[str] = None,
        compression: Optional[str] = None,
        encryption: Optional[Encryption] = None,
        item_loader: Optional[BaseItemLoader] = None,
        serializers: Optional[Dict[str, Serializer]] = None,
        storage_options: Optional[dict] = {},
        max_pre_download: int = 2,
        epoch: Optional[int] = None,
        config: Optional[ChunksConfig] = None,
        on_start_pre_item_download_count: int = 100,
        get_next_k_item_count: int = 10,
    ) -> None:
        """The BinaryReader enables to read chunked dataset in an efficient way.

        Args:
            cache_dir: The path to cache folder.
            subsampled_files: List of subsampled chunk files loaded from `input_dir/index.json` file.
            region_of_interest: List of tuples of {start,end} of region of interest for each chunk.
            remote_input_dir: The path to a remote folder where the data are located.
                The scheme needs to be added to the path.
            compression: The algorithm to decompress the chunks.
            encryption: The algorithm to decrypt the chunks or samples.
            item_loader: The chunk sampler to create sub arrays from a chunk.
            max_cache_size: The maximum cache size used by the reader when fetching the chunks.
            serializers: Provide your own serializers.
            storage_options: Additional connection options for accessing storage services.
            max_pre_download: Maximum number of chunks that can be pre-downloaded by the reader.
            epoch: The epoch number.
            config: The config object.
            on_start_pre_item_download_count: The number of items to download on start.
            get_next_k_item_count: The number of items to download on get_next_k_item.
        """
        super().__init__()
        warnings.filterwarnings("ignore", message=".*The given buffer is not writable.*")

        self._cache_dir = cache_dir
        self._remote_input_dir = remote_input_dir

        if not os.path.exists(self._cache_dir):
            raise FileNotFoundError(f"The provided cache_dir `{self._cache_dir}` doesn't exist.")

        self._compression = compression
        self._encryption = encryption
        self._intervals: Optional[List[str]] = None
        self.subsampled_files = subsampled_files
        self.region_of_interest = region_of_interest
        self._serializers: Dict[str, Serializer] = _get_serializers(serializers)
        self._distributed_env = _DistributedEnv.detect()
        self._rank: Optional[int] = None
        self._config: Optional[ChunksConfig] = config
        self._streaming_chunks_downloader: Optional[StreamingChunksDownloader] = None
        self._prepare_thread: Optional[PrepareChunksThread] = None
        self._item_loader = item_loader or PyTreeLoader()
        self._last_chunk_index: Optional[int] = None
        self._max_cache_size = int(os.getenv("MAX_CACHE_SIZE", max_cache_size or 0))
        self._storage_options = storage_options
        self._max_pre_download = max_pre_download
        self._epoch = epoch
        self.should_start_streaming_chunks_downloader = config is None
        # print(f"reader got config: {config}")
        self.last_read_key: Optional[str] = None
        self.on_start_pre_item_download_count = on_start_pre_item_download_count
        self.get_next_k_item_count = get_next_k_item_count

    def _get_chunk_index_from_index(self, index: int) -> Tuple[int, int]:
        # Load the config containing the index
        if self._config is None and self._try_load_config() is None:
            raise Exception("The reader index isn't defined.")

        return self._config._get_chunk_index_from_index(index)  # type: ignore

    def _try_load_config(self) -> Optional[ChunksConfig]:
        """Try to load the chunks config if the index files are available."""
        if self._config is None:
            self._config = ChunksConfig.load(
                self._cache_dir,
                self._serializers,
                self._remote_input_dir,
                self._item_loader,
                self.subsampled_files,
                self.region_of_interest,
                self._storage_options,
                self._epoch,
                self.on_start_pre_item_download_count,
                self.get_next_k_item_count,
            )
        return self._config

    @property
    def config(self) -> ChunksConfig:
        if self._config is None:
            raise RuntimeError("The config should be defined.")
        return self._config

    @property
    def rank(self) -> int:
        """Returns the rank of the writer."""
        if self._rank is None:
            self._worker_env = _WorkerEnv.detect()
            self._rank = self._distributed_env.global_rank * self._worker_env.world_size + self._worker_env.rank
        return self._rank

    def read(self, index: ChunkedIndex) -> Any:
        """Read an item for the given from a chunk.

        If the chunk isn't available locally or in memory, it will be downloaded.

        Prefetching should reduce the wait time to be the batch available.

        """
        assert self._config is not None

        if not isinstance(index, ChunkedIndex):
            raise ValueError("The Reader.read(...) method expects a chunked Index.")

        # Load the config containing the index
        if self._config is None and self._try_load_config() is None:
            raise Exception("The reader index isn't defined.")

        if self._config and (self._config._remote_dir or self._config._compressor) and not _USE_RUST_IMPLEMENTATION:
            # Create and start the prepare chunks thread
            if self._prepare_thread is None and self._config:
                self._prepare_thread = PrepareChunksThread(
                    self._config,
                    self._item_loader,
                    self._distributed_env,
                    self._max_cache_size,
                    self._max_pre_download,
                    self._rank,
                )
                # Attach the force download queue
                self._item_loader._force_download_queue = self._prepare_thread._force_download_queue  # type: ignore
                self._prepare_thread.start()
                if index.chunk_indexes:
                    self._prepare_thread.download(index.chunk_indexes)

            # If the chunk_index is new, request for it to be downloaded.
            if index.chunk_index != self._last_chunk_index:
                assert self._prepare_thread
                self._prepare_thread.download([index.chunk_index])

            if self._last_chunk_index is None:
                self._last_chunk_index = index.chunk_index
        if _USE_RUST_IMPLEMENTATION and self._streaming_chunks_downloader is None:
            # print(f"{self.should_start_streaming_chunks_downloader}")
            self._streaming_chunks_downloader = StreamingChunksDownloader(
                self._config, start=self.should_start_streaming_chunks_downloader
            )
            self._streaming_chunks_downloader.start()

        # Fetch the element
        if _USE_RUST_IMPLEMENTATION:
            with contextlib.suppress(Exception):
                assert self.last_read_key is not None  # even if it fails, contexlib will suppress the exception
                del self._config.index_to_sample_data[self.last_read_key]
            key = self._config.get_key_from_index(self._epoch or 1, index.chunk_index, index.index)
            limit = 100  # wait for 600*0.1 = 60 seconds before raising an error
            while limit > 0:
                if key in self._config.index_to_sample_data:
                    break
                limit -= 1
                time.sleep(0.1)
            if limit == 0:
                raise Exception(
                    f"The item with key: {key} is not available.",
                    f"Current stored items: {self._config.index_to_sample_data.keys()}",
                )
            item = self._config.index_to_sample_data[key]
            self.last_read_key = key
            assert self._streaming_chunks_downloader is not None
            # self._streaming_chunks_downloader.trigger_to_download_next_k_items()
        else:
            chunk_filepath, begin, filesize_bytes = self.config[index]

            if isinstance(self._item_loader, PyTreeLoader):
                item = self._item_loader.load_item_from_chunk(
                    index.index, index.chunk_index, chunk_filepath, begin, filesize_bytes, self._encryption
                )
            else:
                item = self._item_loader.load_item_from_chunk(
                    index.index, index.chunk_index, chunk_filepath, begin, filesize_bytes
                )

            # We need to request deletion after the latest element has been loaded.
            # Otherwise, this could trigger segmentation fault error depending on the item loader used.
            if (
                self._config
                and (self._config._remote_dir or self._config._compressor)
                and index.chunk_index != self._last_chunk_index
            ):
                assert self._prepare_thread
                assert self._last_chunk_index is not None

                # inform the chunk has been completely consumed
                self._prepare_thread._decrement_local_lock(self._last_chunk_index)
                self._prepare_thread.delete([self._last_chunk_index])

            if index.chunk_index != self._last_chunk_index:
                # Close the memory-mapped file for the last chunk index
                if isinstance(self._item_loader, TokensLoader) and self._last_chunk_index is not None:
                    self._item_loader.close(self._last_chunk_index)

                # track the new chunk index as the latest one
                self._last_chunk_index = index.chunk_index

            if index.is_last_index and self._prepare_thread:
                # inform the thread it is time to stop
                self._prepare_thread._decrement_local_lock(index.chunk_index)
                self._prepare_thread.stop()
                self._prepare_thread = None
        if index.is_last_index and self._streaming_chunks_downloader:
            # inform the thread it is time to stop
<<<<<<< HEAD
            # self._streaming_chunks_downloader.stop()
            self._streaming_chunks_downloader = None
=======
            self._prepare_thread._decrement_local_lock(index.chunk_index)
            self._prepare_thread.stop()
            self._prepare_thread = None
            self._item_loader.close(self._last_chunk_index)
>>>>>>> 32659a65

        return item

    def get_length(self) -> int:
        """Get the number of samples across all chunks."""
        if self._config is None and self._try_load_config() is None:
            raise Exception("The reader index isn't defined.")

        return len(self.config)

    def get_chunk_intervals(self) -> List[Interval]:
        """Get the index interval of each chunk."""
        if self._config is None and self._try_load_config() is None:
            raise Exception("The reader index isn't defined.")

        return self.config.intervals

    def set_epoch(self, epoch: int) -> None:
        """Set the epoch number."""
        self._epoch = epoch
        if self._config:
            self._config.set_epoch(epoch)

    def __getstate__(self) -> Dict[str, Any]:
        state = self.__dict__.copy()
        state["_prepare_thread"] = None
        return state

    def __del__(self) -> None:
        if self._prepare_thread and not self._prepare_thread._has_exited:
            self._prepare_thread.force_stop()
            self._prepare_thread = None


def _get_folder_size(path: str, config: ChunksConfig) -> int:
    """Calculate the total size of files in a directory based on specific rules.

    This method is robust to file deletion races.

    Args:
        path (str): Directory path to scan.
        config (ChunksConfig): Configuration object containing filename_to_size_map.

    Returns:
        int: Total size of valid files in bytes.

    """
    size = 0
    ignored_extensions = (".cnt", ".lock", ".json", ".zstd.bin")

    # os.scan_dir is more efficient than os.listdir
    with os.scandir(path) as dir_entries:
        for entry in dir_entries:
            # skip directories and symlinks
            if not entry.is_file(follow_symlinks=False):
                continue

            filename = entry.name

            # use size from config if available
            if filename in config.filename_to_size_map:
                size += config.filename_to_size_map[filename]

            # silently ignore specified extensions
            elif filename.endswith(ignored_extensions):
                continue

            # handle temporary files containing '.bin'
            elif ".bin" in filename:
                with contextlib.suppress(FileNotFoundError):
                    size += entry.stat(follow_symlinks=False).st_size

            # warn about unrecognized files
            else:
                logger.warning(
                    f"Ignoring '{filename}': "
                    "This file doesn't appear to be a valid chunk file and has been excluded from the size calculation."
                )

    return size


def _get_from_queue(queue: Queue, timeout: float = _DEFAULT_TIMEOUT) -> Optional[Any]:
    try:
        return queue.get(timeout=timeout)
    except Empty:
        pass
    except OSError as err:
        # handle closed queue before the thread terminates
        if "handle is closed" in str(err) or "Bad file descriptor" in str(err):
            logger.debug(err)
        else:
            raise err
    except EOFError as err:
        logger.debug(err)
    return None<|MERGE_RESOLUTION|>--- conflicted
+++ resolved
@@ -499,15 +499,12 @@
                 self._prepare_thread = None
         if index.is_last_index and self._streaming_chunks_downloader:
             # inform the thread it is time to stop
-<<<<<<< HEAD
             # self._streaming_chunks_downloader.stop()
             self._streaming_chunks_downloader = None
-=======
             self._prepare_thread._decrement_local_lock(index.chunk_index)
             self._prepare_thread.stop()
             self._prepare_thread = None
             self._item_loader.close(self._last_chunk_index)
->>>>>>> 32659a65
 
         return item
 
