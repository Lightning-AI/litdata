# Copyright The Lightning AI team.
# Licensed under the Apache License, Version 2.0 (the "License");
# you may not use this file except in compliance with the License.
# You may obtain a copy of the License at
#
#     http://www.apache.org/licenses/LICENSE-2.0
#
# Unless required by applicable law or agreed to in writing, software
# distributed under the License is distributed on an "AS IS" BASIS,
# WITHOUT WARRANTIES OR CONDITIONS OF ANY KIND, either express or implied.
# See the License for the specific language governing permissions and
# limitations under the License.

import contextlib
import os
import warnings
from contextlib import suppress
from logging import Logger
from queue import Empty, Queue
from threading import Event, Thread
from typing import Any, Dict, List, Optional, Tuple, Union

from filelock import FileLock, Timeout

from litdata.constants import _DEBUG
from litdata.streaming.config import ChunksConfig, Interval
from litdata.streaming.item_loader import BaseItemLoader, PyTreeLoader, TokensLoader
from litdata.streaming.sampler import ChunkedIndex
from litdata.streaming.serializers import Serializer, _get_serializers
from litdata.utilities.encryption import Encryption
from litdata.utilities.env import _DistributedEnv, _WorkerEnv

warnings.filterwarnings("ignore", message=".*The given buffer is not writable.*")


logger = Logger(__name__)


_END_TOKEN = "END"  # noqa: S105

# Note: The timeout here should not be too short. We need to prevent the caller from aggressively
# querying the queue and consuming too many CPU cycles.
_DEFAULT_TIMEOUT = 0.1
_LONG_DEFAULT_TIMEOUT = 5


class PrepareChunksThread(Thread):
    """This thread is responsible to download the chunks associated to a given worker."""

    def __init__(
        self,
        config: ChunksConfig,
        item_loader: BaseItemLoader,
        distributed_env: _DistributedEnv,
        max_cache_size: Optional[int] = None,
        max_pre_download: int = 2,
        rank: Optional[int] = None,
    ) -> None:
        super().__init__(daemon=True)
        self._config = config
        self._item_loader = item_loader
        self._max_pre_download = max_pre_download
        self._pre_download_counter = 0
        self._distributed_env = distributed_env

        self._chunks_index_to_be_deleted: List[int] = []
        self._max_cache_size = max_cache_size
        self._parent_cache_dir = os.path.dirname(self._config._cache_dir)
        self._to_download_queue: Queue = Queue()
        self._to_delete_queue: Queue = Queue()
        self._force_stop_event = Event()

        # TODO: Find a real fix to this problem
        self._force_download_queue: Queue = Queue()

        self._rank = rank

        # Check whether a dataset slice fits on the node
        num_bytes_per_nodes = self._config.num_bytes // self._distributed_env.num_nodes
        self._delete_chunks_when_processed = num_bytes_per_nodes > max_cache_size if max_cache_size else False
        self._has_exited = False

    def download(self, chunk_indexes: List[int]) -> None:
        """Receive the list of the chunk indices to download for the current epoch."""
        for chunk_index in chunk_indexes:
            self._to_download_queue.put(chunk_index)

    def delete(self, chunk_indexes: List[int]) -> None:
        """Receive the list of the chunk indices to delete for the current epoch."""
        for chunk_index in chunk_indexes:
            self._to_delete_queue.put(chunk_index)

    def _remaining_locks(self, chunkpath: str) -> int:
        countpath = chunkpath + ".cnt"
<<<<<<< HEAD
        if not os.path.exists(countpath):
            return 0
        else:
            with open(countpath, "r") as count_f:
                try:
                    return int(count_f.read().strip())
                except Exception:
                    return 1

    def _decrement_local_lock(self, chunk_index: str) -> int:
        """Remove a count from the local lock, return the remaining count"""
        chunk_filepath, _, _ = self._config[ChunkedIndex(index=-1, chunk_index=chunk_index)]
        countpath = chunk_filepath + ".cnt"
        with suppress(Timeout), FileLock(
            countpath + ".lock", timeout=3
        ):
=======
        with suppress(Timeout), FileLock(countpath + ".lock", timeout=3):
>>>>>>> 86f91cf6
            if not os.path.exists(countpath):
                return 0
            with open(countpath) as count_f:
                try:
                    curr_count = int(count_f.read().strip())
                except Exception:
                    curr_count = 1
            curr_count -= 1
            if curr_count <= 0:
                os.remove(countpath)
            else:
                with open(countpath, "w+") as count_f:
                    count_f.write(str(curr_count))
            return curr_count
        return 0

    def _apply_delete(self, chunk_index: int) -> None:
        """Inform the item loader of the chunk to delete."""
        if self._config.can_delete(chunk_index):
            chunk_filepath, _, _ = self._config[ChunkedIndex(index=-1, chunk_index=chunk_index)]

<<<<<<< HEAD
            if self._remaining_locks(chunk_filepath) > 0: # Can't delete this, something has it
=======
            remaining_locks = self._decrement_local_lock(chunk_filepath)
            if remaining_locks > 0:  # Can't delete this, something has it
>>>>>>> 86f91cf6
                if _DEBUG:
                    print(f"Skip delete {chunk_filepath} by {self._rank}, current lock count: {remaining_locks}")
                return

            self._item_loader.delete(chunk_index, chunk_filepath)

            if _DEBUG:
                print(f"Deleted {chunk_filepath} by {self._rank}")

            for lock_extension in [".lock", ".cnt.lock"]:
                try:
                    locak_chunk_path = chunk_filepath + lock_extension
                    if os.path.exists(locak_chunk_path):
                        os.remove(locak_chunk_path)
                except FileNotFoundError:
                    pass

    def stop(self) -> None:
        """Receive the list of the chunk indices to download for the current epoch."""
        self._to_download_queue.put(_END_TOKEN)

    def force_stop(self) -> None:
        self._force_stop_event.set()

    def _maybe_delete_chunks(self) -> None:
        reached_pre_download = self._pre_download_counter == self._max_pre_download

        # we have already pre-downloaded some chunks, we just need to wait for them to be processed.
        chunk_index = _get_from_queue(
            self._to_delete_queue, timeout=_LONG_DEFAULT_TIMEOUT if reached_pre_download else _DEFAULT_TIMEOUT
        )

        if chunk_index is not None:
            self._pre_download_counter -= 1

            # Store the current chunk index
            self._chunks_index_to_be_deleted.append(chunk_index)

        # Get the current cache size and decide whether we need to start cleanup. Otherwise, keep track of it
        while self._max_cache_size and self._chunks_index_to_be_deleted and self._can_delete_chunk():
            # Delete the oldest chunk
            self._apply_delete(self._chunks_index_to_be_deleted.pop(0))

        return

    def _can_delete_chunk(self) -> bool:
        if self._delete_chunks_when_processed:
            return self._pre_download_counter >= self._max_pre_download - 1
        return self._max_cache_size is not None and _get_folder_size(self._parent_cache_dir) >= self._max_cache_size

    def _pre_load_chunk(self, chunk_index: int) -> None:
        chunk_filepath, _, _ = self._config[ChunkedIndex(index=-1, chunk_index=chunk_index)]
        self._item_loader.pre_load_chunk(chunk_index, chunk_filepath)

    def _force_download(self) -> None:
        chunk_index = _get_from_queue(self._force_download_queue)
        if chunk_index is not None:
            if _DEBUG:
                chunk_filepath, _, _ = self._config[ChunkedIndex(index=-1, chunk_index=chunk_index)]
                print(f"Requested force download for {chunk_filepath} by {self._rank}")

            self._config.download_chunk_from_index(chunk_index)

            # Preload item if possible to gain some time but only
            # if this is one of the pre-downloaded chunk
            if self._pre_download_counter > 0:
                self._pre_load_chunk(chunk_index)

            # Avoid downloading too many chunks in advance at the risk of over using the disk space
            self._pre_download_counter += 1

    def run(self) -> None:
        while True:
            if self._force_stop_event.is_set():
                self._has_exited = True
                return

            self._force_download()

            if self._pre_download_counter < self._max_pre_download:
                chunk_index = _get_from_queue(self._to_download_queue)
                if chunk_index == _END_TOKEN:
                    self._has_exited = True
                    return

                if chunk_index is not None:
                    self._config.download_chunk_from_index(chunk_index)

                    # Preload item if possible to gain some time but only
                    # if this is one of the pre-downloaded chunk
                    if self._pre_download_counter > 0:
                        self._pre_load_chunk(chunk_index)

                    # Avoid downloading too many chunks in advance at the risk of over using the disk space
                    self._pre_download_counter += 1

            if self._max_cache_size:
                self._maybe_delete_chunks()


class BinaryReader:
    def __init__(
        self,
        cache_dir: str,
        subsampled_files: Optional[List[str]] = None,
        region_of_interest: Optional[List[Tuple[int, int]]] = None,
        max_cache_size: Optional[Union[int, str]] = None,
        remote_input_dir: Optional[str] = None,
        compression: Optional[str] = None,
        encryption: Optional[Encryption] = None,
        item_loader: Optional[BaseItemLoader] = None,
        serializers: Optional[Dict[str, Serializer]] = None,
        storage_options: Optional[dict] = {},
        max_pre_download: int = 2,
    ) -> None:
        """The BinaryReader enables to read chunked dataset in an efficient way.

        Args:
            cache_dir: The path to cache folder.
            subsampled_files: List of subsampled chunk files loaded from `input_dir/index.json` file.
            region_of_interest: List of tuples of {start,end} of region of interest for each chunk.
            remote_input_dir: The path to a remote folder where the data are located.
                The scheme needs to be added to the path.
            compression: The algorithm to decompress the chunks.
            encryption: The algorithm to decrypt the chunks or samples.
            item_loader: The chunk sampler to create sub arrays from a chunk.
            max_cache_size: The maximum cache size used by the reader when fetching the chunks.
            serializers: Provide your own serializers.
            storage_options: Additional connection options for accessing storage services.
            max_pre_download: Maximum number of chunks that can be pre-downloaded by the reader.

        """
        super().__init__()
        warnings.filterwarnings("ignore", message=".*The given buffer is not writable.*")

        self._cache_dir = cache_dir
        self._remote_input_dir = remote_input_dir

        if not os.path.exists(self._cache_dir):
            raise FileNotFoundError(f"The provided cache_dir `{self._cache_dir}` doesn't exist.")

        self._compression = compression
        self._encryption = encryption
        self._intervals: Optional[List[str]] = None
        self.subsampled_files = subsampled_files
        self.region_of_interest = region_of_interest
        self._serializers: Dict[str, Serializer] = _get_serializers(serializers)
        self._distributed_env = _DistributedEnv.detect()
        self._rank: Optional[int] = None
        self._config: Optional[ChunksConfig] = None
        self._prepare_thread: Optional[PrepareChunksThread] = None
        self._item_loader = item_loader or PyTreeLoader()
        self._last_chunk_index: Optional[int] = None
        self._max_cache_size = int(os.getenv("MAX_CACHE_SIZE", max_cache_size or 0))
        self._storage_options = storage_options
        self._max_pre_download = max_pre_download

    def _get_chunk_index_from_index(self, index: int) -> Tuple[int, int]:
        # Load the config containing the index
        if self._config is None and self._try_load_config() is None:
            raise Exception("The reader index isn't defined.")

        return self._config._get_chunk_index_from_index(index)  # type: ignore

    def _try_load_config(self) -> Optional[ChunksConfig]:
        """Try to load the chunks config if the index files are available."""
        self._config = ChunksConfig.load(
            self._cache_dir,
            self._serializers,
            self._remote_input_dir,
            self._item_loader,
            self.subsampled_files,
            self.region_of_interest,
            self._storage_options,
        )
        return self._config

    @property
    def config(self) -> ChunksConfig:
        if self._config is None:
            raise RuntimeError("The config should be defined.")
        return self._config

    @property
    def rank(self) -> int:
        """Returns the rank of the writer."""
        if self._rank is None:
            self._worker_env = _WorkerEnv.detect()
            self._rank = self._distributed_env.global_rank * self._worker_env.world_size + self._worker_env.rank
        return self._rank

    def read(self, index: ChunkedIndex) -> Any:
        """Read an item for the given from a chunk.

        If the chunk isn't available locally or in memory, it will be downloaded.

        Prefetching should reduce the wait time to be the batch available.

        """
        if not isinstance(index, ChunkedIndex):
            raise ValueError("The Reader.read(...) method expects a chunked Index.")

        # Load the config containing the index
        if self._config is None and self._try_load_config() is None:
            raise Exception("The reader index isn't defined.")

        if self._config and (self._config._remote_dir or self._config._compressor):
            # Create and start the prepare chunks thread
            if self._prepare_thread is None and self._config:
                self._prepare_thread = PrepareChunksThread(
                    self._config,
                    self._item_loader,
                    self._distributed_env,
                    self._max_cache_size,
                    self._max_pre_download,
                    self._rank,
                )
                # Attach the force download queue
                self._item_loader._force_download_queue = self._prepare_thread._force_download_queue  # type: ignore
                self._prepare_thread.start()
                if index.chunk_indexes:
                    self._prepare_thread.download(index.chunk_indexes)

            # If the chunk_index is new, request for it to be downloaded.
            if index.chunk_index != self._last_chunk_index:
                assert self._prepare_thread
                self._prepare_thread.download([index.chunk_index])

            if self._last_chunk_index is None:
                self._last_chunk_index = index.chunk_index

        # Fetch the element
        chunk_filepath, begin, filesize_bytes = self.config[index]

        if isinstance(self._item_loader, PyTreeLoader):
            item = self._item_loader.load_item_from_chunk(
                index.index, index.chunk_index, chunk_filepath, begin, filesize_bytes, self._encryption
            )
        else:
            item = self._item_loader.load_item_from_chunk(
                index.index, index.chunk_index, chunk_filepath, begin, filesize_bytes
            )
        # We need to request deletion after the latest element has been loaded.
        # Otherwise, this could trigger segmentation fault error depending on the item loader used.
        if (
            self._config
            and (self._config._remote_dir or self._config._compressor)
            and index.chunk_index != self._last_chunk_index
        ):
            assert self._prepare_thread
            assert self._last_chunk_index is not None

            # inform the chunk has been completely consumed
            self._prepare_thread.delete([self._last_chunk_index])

        if index.chunk_index != self._last_chunk_index:
            # Close the memory-mapped file for the last chunk index
            if isinstance(self._item_loader, TokensLoader) and self._last_chunk_index is not None:
                self._item_loader.close(self._last_chunk_index)

            # track the new chunk index as the latest one
            self._last_chunk_index = index.chunk_index

        if index.is_last_index and self._prepare_thread:
            # inform the thread it is time to stop
            self._prepare_thread.stop()
            self._prepare_thread = None

        return item

    def get_length(self) -> int:
        """Get the number of samples across all chunks."""
        if self._config is None and self._try_load_config() is None:
            raise Exception("The reader index isn't defined.")

        return len(self.config)

    def get_chunk_intervals(self) -> List[Interval]:
        """Get the index interval of each chunk."""
        if self._config is None and self._try_load_config() is None:
            raise Exception("The reader index isn't defined.")

        return self.config.intervals

    def __getstate__(self) -> Dict[str, Any]:
        state = self.__dict__.copy()
        state["_prepare_thread"] = None
        return state

    def __del__(self) -> None:
        if self._prepare_thread and not self._prepare_thread._has_exited:
            self._prepare_thread.force_stop()
            self._prepare_thread = None


def _get_folder_size(path: str) -> int:
    """Collect the size of each files within a folder.

    This method is robust to file deletion races

    """
    size = 0
    for dirpath, _, filenames in os.walk(str(path)):
        for filename in filenames:
            with contextlib.suppress(FileNotFoundError):
                size += os.stat(os.path.join(dirpath, filename)).st_size
    return size


def _get_from_queue(queue: Queue, timeout: float = _DEFAULT_TIMEOUT) -> Optional[Any]:
    try:
        return queue.get(timeout=timeout)
    except Empty:
        pass
    except OSError as err:
        # handle closed queue before the thread terminates
        if "handle is closed" in str(err) or "Bad file descriptor" in str(err):
            logger.debug(err)
        else:
            raise err
    except EOFError as err:
        logger.debug(err)
    return None<|MERGE_RESOLUTION|>--- conflicted
+++ resolved
@@ -92,7 +92,6 @@
 
     def _remaining_locks(self, chunkpath: str) -> int:
         countpath = chunkpath + ".cnt"
-<<<<<<< HEAD
         if not os.path.exists(countpath):
             return 0
         else:
@@ -109,9 +108,6 @@
         with suppress(Timeout), FileLock(
             countpath + ".lock", timeout=3
         ):
-=======
-        with suppress(Timeout), FileLock(countpath + ".lock", timeout=3):
->>>>>>> 86f91cf6
             if not os.path.exists(countpath):
                 return 0
             with open(countpath) as count_f:
@@ -133,12 +129,7 @@
         if self._config.can_delete(chunk_index):
             chunk_filepath, _, _ = self._config[ChunkedIndex(index=-1, chunk_index=chunk_index)]
 
-<<<<<<< HEAD
             if self._remaining_locks(chunk_filepath) > 0: # Can't delete this, something has it
-=======
-            remaining_locks = self._decrement_local_lock(chunk_filepath)
-            if remaining_locks > 0:  # Can't delete this, something has it
->>>>>>> 86f91cf6
                 if _DEBUG:
                     print(f"Skip delete {chunk_filepath} by {self._rank}, current lock count: {remaining_locks}")
                 return
